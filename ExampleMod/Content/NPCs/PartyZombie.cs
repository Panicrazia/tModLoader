--- conflicted
+++ resolved
@@ -40,15 +40,9 @@
 			bannerItem = Item.BannerToItem(banner); // Makes kills of this NPC go towards dropping the banner it's associated with.
 		}
 
-<<<<<<< HEAD
-		public override void ModifyNPCLoot(ItemDropDatabase database) { 
-			database.RegisterToNPC(npc.type, ItemDropRule.Common(216, 50)); //Drop shackles with a 1 out of 50 chance.
-			database.RegisterToNPC(npc.type, ItemDropRule.Common(1304, 250)); //Drop zombie arm with a 1 out of 250 chance.	
-=======
 		public override void ModifyNPCLoot(NPCLoot npcLoot) { 
 			npcLoot.Add(ItemDropRule.Common(ItemID.Shackle, 50)); //Drop shackles with a 1 out of 50 chance.
 			npcLoot.Add(ItemDropRule.Common(ItemID.ZombieArm, 250)); //Drop zombie arm with a 1 out of 250 chance.	
->>>>>>> 3fc9bea6
 		}
 
 		public override float SpawnChance(NPCSpawnInfo spawnInfo) {
