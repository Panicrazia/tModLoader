--- conflicted
+++ resolved
@@ -10,14 +10,10 @@
 using System.Collections.Generic;
 using System.Linq;
 using System.IO;
-<<<<<<< HEAD
 using Microsoft.Xna.Framework.Graphics;
 using ExampleMod.UI;
 using Terraria.UI;
 using Terraria.DataStructures;
-=======
-using ExampleMod.Items.Armor;
->>>>>>> 0229ead8
 
 namespace ExampleMod
 {
@@ -48,10 +44,10 @@
 				AddBossHeadTexture(captiveElementHead + k);
 				AddBossHeadTexture(captiveElement2Head + k);
 			}
-            AddEquipTexture(null, EquipType.Legs, "ExampleRobe_Legs", "ExampleMod/Items/Armor/ExampleRobe_Legs");
-            RegisterHotKey("Random Buff", "P");
+			RegisterHotKey("Random Buff", "P");
 			if (!Main.dedServ)
 			{
+				AddEquipTexture(null, EquipType.Legs, "ExampleRobe_Legs", "ExampleMod/Items/Armor/ExampleRobe_Legs");
 				//Main.music[MusicID.Dungeon].ModMusic = GetSound("Sounds/Music/ExampleMusic").CreateInstance();
 				AddMusicBox(GetSoundSlot(SoundType.Music, "Sounds/Music/DriveMusic"), ItemType("ExampleMusicBox"), TileType("ExampleMusicBox"));
 				Main.instance.LoadTiles(TileID.Loom);
