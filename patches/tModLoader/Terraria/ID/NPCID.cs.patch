--- conflicted
+++ resolved
@@ -17,233 +17,6 @@
  			public static Dictionary<int, int> SpecialSpawningRules = new Dictionary<int, int> {
  				{ 259, 0 },
  				{ 260, 0 },
-<<<<<<< HEAD
-@@ -4125,7 +_,7 @@
- 
- 				dictionary.Add(6, value);
- 				value = new NPCBestiaryDrawModifiers(0) {
--					CustomTexturePath = "Images/UI/Bestiary/NPCs/NPC_7",
-+					CustomTexturePath = "Terraria/UI/Bestiary/NPCs/NPC_7", // TODO: This and all subsequent filepath patches are temporary until we overhaul the asset system. Very hacky.
- 					Position = new Vector2(20f, 29f),
- 					PortraitPositionXOverride = 0f,
- 					PortraitPositionYOverride = 10f
-@@ -4143,7 +_,7 @@
- 
- 				dictionary.Add(9, value);
- 				value = new NPCBestiaryDrawModifiers(0) {
--					CustomTexturePath = "Images/UI/Bestiary/NPCs/NPC_10",
-+					CustomTexturePath = "Terraria/UI/Bestiary/NPCs/NPC_10",
- 					Position = new Vector2(2f, 24f),
- 					PortraitPositionXOverride = 0f,
- 					PortraitPositionYOverride = 10f
-@@ -4161,7 +_,7 @@
- 
- 				dictionary.Add(12, value);
- 				value = new NPCBestiaryDrawModifiers(0) {
--					CustomTexturePath = "Images/UI/Bestiary/NPCs/NPC_13",
-+					CustomTexturePath = "Terraria/UI/Bestiary/NPCs/NPC_13",
- 					Position = new Vector2(40f, 22f),
- 					PortraitPositionXOverride = 0f,
- 					PortraitPositionYOverride = 10f
-@@ -4274,7 +_,7 @@
- 
- 				dictionary.Add(37, value);
- 				value = new NPCBestiaryDrawModifiers(0) {
--					CustomTexturePath = "Images/UI/Bestiary/NPCs/NPC_39",
-+					CustomTexturePath = "Terraria/UI/Bestiary/NPCs/NPC_39",
- 					Position = new Vector2(40f, 23f),
- 					PortraitPositionXOverride = 0f,
- 					PortraitPositionYOverride = 10f
-@@ -4494,7 +_,7 @@
- 
- 				dictionary.Add(86, value);
- 				value = new NPCBestiaryDrawModifiers(0) {
--					CustomTexturePath = "Images/UI/Bestiary/NPCs/NPC_87",
-+					CustomTexturePath = "Terraria/UI/Bestiary/NPCs/NPC_87",
- 					Position = new Vector2(55f, 15f),
- 					PortraitPositionXOverride = 4f,
- 					PortraitPositionYOverride = 10f
-@@ -4539,7 +_,7 @@
- 
- 				dictionary.Add(94, value);
- 				value = new NPCBestiaryDrawModifiers(0) {
--					CustomTexturePath = "Images/UI/Bestiary/NPCs/NPC_95",
-+					CustomTexturePath = "Terraria/UI/Bestiary/NPCs/NPC_95",
- 					Position = new Vector2(20f, 28f),
- 					PortraitPositionXOverride = 0f,
- 					PortraitPositionYOverride = 10f
-@@ -4557,7 +_,7 @@
- 
- 				dictionary.Add(97, value);
- 				value = new NPCBestiaryDrawModifiers(0) {
--					CustomTexturePath = "Images/UI/Bestiary/NPCs/NPC_98",
-+					CustomTexturePath = "Terraria/UI/Bestiary/NPCs/NPC_98",
- 					Position = new Vector2(40f, 24f),
- 					PortraitPositionXOverride = 0f,
- 					PortraitPositionYOverride = 12f
-@@ -4635,7 +_,7 @@
- 
- 				dictionary.Add(112, value);
- 				value = new NPCBestiaryDrawModifiers(0) {
--					CustomTexturePath = "Images/UI/Bestiary/NPCs/NPC_113",
-+					CustomTexturePath = "Terraria/UI/Bestiary/NPCs/NPC_113",
- 					Position = new Vector2(56f, 5f),
- 					PortraitPositionXOverride = 10f,
- 					PortraitPositionYOverride = 0f
-@@ -4648,7 +_,7 @@
- 
- 				dictionary.Add(114, value);
- 				value = new NPCBestiaryDrawModifiers(0) {
--					CustomTexturePath = "Images/UI/Bestiary/NPCs/NPC_115",
-+					CustomTexturePath = "Terraria/UI/Bestiary/NPCs/NPC_115",
- 					Position = new Vector2(56f, 3f),
- 					PortraitPositionXOverride = 55f,
- 					PortraitPositionYOverride = 0f
-@@ -4663,7 +_,7 @@
- 
- 				dictionary.Add(116, value);
- 				value = new NPCBestiaryDrawModifiers(0) {
--					CustomTexturePath = "Images/UI/Bestiary/NPCs/NPC_117",
-+					CustomTexturePath = "Terraria/UI/Bestiary/NPCs/NPC_117",
- 					Position = new Vector2(10f, 20f),
- 					PortraitPositionXOverride = 0f,
- 					PortraitPositionYOverride = 0f
-@@ -4720,7 +_,7 @@
- 
- 				dictionary.Add(126, value);
- 				value = new NPCBestiaryDrawModifiers(0) {
--					CustomTexturePath = "Images/UI/Bestiary/NPCs/NPC_127",
-+					CustomTexturePath = "Terraria/UI/Bestiary/NPCs/NPC_127",
- 					Position = new Vector2(0f, 0f),
- 					PortraitPositionXOverride = 0f,
- 					PortraitPositionYOverride = 1f
-@@ -4767,7 +_,7 @@
- 
- 				dictionary.Add(133, value);
- 				value = new NPCBestiaryDrawModifiers(0) {
--					CustomTexturePath = "Images/UI/Bestiary/NPCs/NPC_134",
-+					CustomTexturePath = "Terraria/UI/Bestiary/NPCs/NPC_134",
- 					Position = new Vector2(60f, 8f),
- 					PortraitPositionXOverride = 3f,
- 					PortraitPositionYOverride = 0f
-@@ -5261,7 +_,7 @@
- 
- 				dictionary.Add(243, value);
- 				value = new NPCBestiaryDrawModifiers(0) {
--					CustomTexturePath = "Images/UI/Bestiary/NPCs/NPC_245",
-+					CustomTexturePath = "Terraria/UI/Bestiary/NPCs/NPC_245",
- 					Position = new Vector2(2f, 48f),
- 					PortraitPositionXOverride = 0f,
- 					PortraitPositionYOverride = 24f
-@@ -5337,7 +_,7 @@
- 
- 				dictionary.Add(258, value);
- 				value = new NPCBestiaryDrawModifiers(0) {
--					CustomTexturePath = "Images/UI/Bestiary/NPCs/NPC_259",
-+					CustomTexturePath = "Terraria/UI/Bestiary/NPCs/NPC_259",
- 					Position = new Vector2(0f, 25f),
- 					PortraitPositionXOverride = 0f,
- 					PortraitPositionYOverride = 8f
-@@ -5345,7 +_,7 @@
- 
- 				dictionary.Add(259, value);
- 				value = new NPCBestiaryDrawModifiers(0) {
--					CustomTexturePath = "Images/UI/Bestiary/NPCs/NPC_260",
-+					CustomTexturePath = "Terraria/UI/Bestiary/NPCs/NPC_260",
- 					Position = new Vector2(0f, 25f),
- 					PortraitPositionXOverride = 1f,
- 					PortraitPositionYOverride = 4f
-@@ -5993,7 +_,7 @@
- 
- 				dictionary.Add(392, value);
- 				value = new NPCBestiaryDrawModifiers(0) {
--					CustomTexturePath = "Images/UI/Bestiary/NPCs/NPC_395",
-+					CustomTexturePath = "Terraria/UI/Bestiary/NPCs/NPC_395",
- 					Position = new Vector2(-1f, 18f),
- 					PortraitPositionXOverride = 1f,
- 					PortraitPositionYOverride = 0f
-@@ -6021,7 +_,7 @@
- 
- 				dictionary.Add(397, value);
- 				value = new NPCBestiaryDrawModifiers(0) {
--					CustomTexturePath = "Images/UI/Bestiary/NPCs/NPC_398",
-+					CustomTexturePath = "Terraria/UI/Bestiary/NPCs/NPC_398",
- 					Position = new Vector2(0f, 5f),
- 					Scale = 0.4f,
- 					PortraitScale = 0.7f,
-@@ -6040,7 +_,7 @@
- 
- 				dictionary.Add(401, value);
- 				value = new NPCBestiaryDrawModifiers(0) {
--					CustomTexturePath = "Images/UI/Bestiary/NPCs/NPC_402",
-+					CustomTexturePath = "Terraria/UI/Bestiary/NPCs/NPC_402",
- 					Position = new Vector2(42f, 15f),
- 					PortraitPositionXOverride = 0f,
- 					PortraitPositionYOverride = 0f
-@@ -6075,7 +_,7 @@
- 
- 				dictionary.Add(411, value);
- 				value = new NPCBestiaryDrawModifiers(0) {
--					CustomTexturePath = "Images/UI/Bestiary/NPCs/NPC_412",
-+					CustomTexturePath = "Terraria/UI/Bestiary/NPCs/NPC_412",
- 					Position = new Vector2(50f, 28f),
- 					PortraitPositionXOverride = 0f,
- 					PortraitPositionYOverride = 4f
-@@ -6295,7 +_,7 @@
- 
- 				dictionary.Add(453, value);
- 				value = new NPCBestiaryDrawModifiers(0) {
--					CustomTexturePath = "Images/UI/Bestiary/NPCs/NPC_454",
-+					CustomTexturePath = "Terraria/UI/Bestiary/NPCs/NPC_454",
- 					Position = new Vector2(57f, 10f),
- 					PortraitPositionXOverride = 5f,
- 					PortraitPositionYOverride = 0f
-@@ -6462,7 +_,7 @@
- 
- 				dictionary.Add(489, value);
- 				value = new NPCBestiaryDrawModifiers(0) {
--					CustomTexturePath = "Images/UI/Bestiary/NPCs/NPC_491",
-+					CustomTexturePath = "Terraria/UI/Bestiary/NPCs/NPC_491",
- 					Position = new Vector2(30f, -5f),
- 					Scale = 0.8f,
- 					PortraitPositionXOverride = 1f,
-@@ -6572,7 +_,7 @@
- 
- 				dictionary.Add(509, value);
- 				value = new NPCBestiaryDrawModifiers(0) {
--					CustomTexturePath = "Images/UI/Bestiary/NPCs/NPC_510",
-+					CustomTexturePath = "Terraria/UI/Bestiary/NPCs/NPC_510",
- 					Position = new Vector2(55f, 18f),
- 					PortraitPositionXOverride = 10f,
- 					PortraitPositionYOverride = 12f
-@@ -6590,7 +_,7 @@
- 
- 				dictionary.Add(511, value);
- 				value = new NPCBestiaryDrawModifiers(0) {
--					CustomTexturePath = "Images/UI/Bestiary/NPCs/NPC_513",
-+					CustomTexturePath = "Terraria/UI/Bestiary/NPCs/NPC_513",
- 					Position = new Vector2(37f, 24f),
- 					PortraitPositionXOverride = 10f,
- 					PortraitPositionYOverride = 17f
-@@ -7022,7 +_,7 @@
- 
- 				dictionary.Add(593, value);
- 				value = new NPCBestiaryDrawModifiers(0) {
--					CustomTexturePath = "Images/UI/Bestiary/NPCs/NPC_594",
-+					CustomTexturePath = "Terraria/UI/Bestiary/NPCs/NPC_594",
- 					Scale = 0.8f
- 				};
- 
-@@ -7138,7 +_,7 @@
- 
- 				dictionary.Add(620, value);
- 				value = new NPCBestiaryDrawModifiers(0) {
--					CustomTexturePath = "Images/UI/Bestiary/NPCs/NPC_621",
-+					CustomTexturePath = "Terraria/UI/Bestiary/NPCs/NPC_621",
- 					Position = new Vector2(46f, 20f),
- 					PortraitPositionXOverride = 10f,
- 					PortraitPositionYOverride = 17f
-=======
 @@ -3466,16 +_,26 @@
  				Dictionary<int, NPCBestiaryDrawModifiers> leinforsEntries = GetLeinforsEntries();
  				Dictionary<int, NPCBestiaryDrawModifiers> groxEntries = GetGroxEntries();
@@ -273,5 +46,4 @@
 +					dictionary[item3.Key] = FilterPaths(item3.Value);
  				}
  
- 				return dictionary;
->>>>>>> 3fc9bea6
+ 				return dictionary;