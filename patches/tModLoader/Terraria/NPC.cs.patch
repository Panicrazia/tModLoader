--- src/Terraria/Terraria/NPC.cs
+++ src/tModLoader/Terraria/NPC.cs
@@ -21,10 +_,11 @@
 using Terraria.Localization;
 using Terraria.Utilities;
 using Terraria.WorldBuilding;
+using Terraria.ModLoader;
 
 namespace Terraria
 {
-	public class NPC : Entity
+	public partial class NPC : Entity
 	{
 		private const int NPC_TARGETS_START = 300;
 		public bool IsABestiaryIconDummy;
@@ -103,14 +_,14 @@
 		private static int townRangeY = sHeight;
 		public float npcSlots = 1f;
 		private static bool noSpawnCycle = false;
-		private static int activeTime = 750;
+		public static int activeTime = 750;
 		private static int defaultSpawnRate = 600;
 		private static int defaultMaxSpawns = 5;
 		public bool dontCountMe;
 		public const int maxBuffs = 5;
 		public int[] buffType = new int[5];
 		public int[] buffTime = new int[5];
-		public bool[] buffImmune = new bool[327];
+		public bool[] buffImmune = new bool[BuffLoader.BuffCount];
 		public bool midas;
 		public bool ichor;
 		public bool onFire;
<<<<<<< HEAD
@@ -219,8 +_,8 @@
 		public int defDefense;
 		public bool coldDamage;
 		public bool trapImmune;
-		public LegacySoundStyle HitSound;
+		public SoundStyle HitSound;
-		public LegacySoundStyle DeathSound;
+		public SoundStyle DeathSound;
 		public int life;
 		public int lifeMax;
 		public Rectangle targetRect;
@@ -649,7 +_,7 @@
=======
@@ -653,7 +_,7 @@
>>>>>>> e5341ffa
 		public static void UpdateFoundActiveNPCs() {
 			for (int i = 0; i < 200; i++) {
 				NPC nPC = Main.npc[i];
-				if (nPC.active && nPC.type >= 0 && nPC.type < 665)
+				if (nPC.active && nPC.type >= 0 && nPC.type < NPCLoader.NPCCount)
 					npcsFoundForCheckActive[nPC.type] = true;
 			}
 
@@ -1765,7 +_,7 @@
 				case 656:
 					return Language.RandomFromCategory("BunnyNames_White", WorldGen.genRand).Value;
 				default:
-					return "";
+					return NPCLoader.TownNPCName(npcType);
 			}
 		}
 
@@ -1963,7 +_,7 @@
 				case 656:
 					return 39;
 				default:
-					return -1;
+					return NPCHeadLoader.GetNPCHeadSlot(type);
 			}
 		}
 
@@ -2030,7 +_,7 @@
 				case 39:
 					return 656;
 				default:
-					return -1;
+					return NPCHeadLoader.GetNPCFromHeadSlot(headIndex);
 			}
 		}
 
@@ -2084,6 +_,7 @@
 					break;
 			}
 
+			NPCLoader.BossHeadRotation(this, ref result);
 			return result;
 		}
 
@@ -2093,6 +_,7 @@
 			if (num == 491 && spriteDirection == 1)
 				result = SpriteEffects.FlipHorizontally;
 
+			NPCLoader.BossHeadSpriteEffects(this, ref result);
 			return result;
 		}
 
@@ -2766,6 +_,16 @@
 			}
 		}
 
+		public void CloneDefaults(int Type) {
+			int originalType = type;
+			int originalNetID = netID;
+			ModNPC originalModEntity = modNPC;
+			SetDefaultsKeepPlayerInteraction(Type);
+			type = originalType;
+			netID = originalNetID;
+			modNPC = originalModEntity;
+		}
+
 		public void SetDefaultsKeepPlayerInteraction(int Type) {
 			bool[] array = new bool[playerInteraction.Length];
 			for (int i = 0; i < playerInteraction.Length; i++) {
@@ -2802,6 +_,8 @@
 				return;
 			}
 
+			modNPC = null;
+			globalNPCs = new GlobalNPC[0];
 			waterMovementSpeed = (lavaMovementSpeed = 0.5f);
 			honeyMovementSpeed = 0.25f;
 			netOffset *= 0f;
@@ -2846,7 +_,10 @@
 				buffType[k] = 0;
 			}
 
+			if (buffImmune.Length != BuffLoader.BuffCount)
+				Array.Resize(ref buffImmune, BuffLoader.BuffCount);
+
-			for (int l = 0; l < 327; l++) {
+			for (int l = 0; l < buffImmune.Length; l++) {
 				buffImmune[l] = false;
 			}
 
@@ -11073,6 +_,8 @@
 				lifeMax = 20;
 				boss = true;
 			}
+			
+			NPCLoader.SetDefaults(this);
 
 			if (Main.dedServ)
 				frame = default(Rectangle);
@@ -11615,6 +_,7 @@
 					break;
 			}
 
+			NPCLoader.ScaleExpertStats(this, numPlayers, balance);
 			defDefense = defense;
 			defDamage = damage;
 			life = lifeMax;
@@ -11827,6 +_,10 @@
 		}
 
 		public void AI() {
+			NPCLoader.NPCAI(this);
+		}
+
+		public void VanillaAI() {
 			if (aiStyle == 0) {
 				if (Main.netMode != 1) {
 					for (int i = 0; i < 255; i++) {
@@ -37272,6 +_,7 @@
 			if (type == 638 || type == 656)
 				num = 0;
 
+			//patch file: flag
 			bool flag = Main.raining;
 			if (!Main.dayTime)
 				flag = true;
@@ -37360,6 +_,8 @@
 					num2 += 0.15f;
 					defense += 8;
 				}
+
+				NPCLoader.BuffTownNPC(ref num2, ref defense);
 			}
 
 			if (type == 142 && Main.netMode != 1 && !Main.xMas) {
@@ -37419,7 +_,7 @@
 					break;
 			}
 
-			if (type >= 0 && type < 665 && NPCID.Sets.TownCritter[type] && target == 255) {
+			if (type >= 0 && NPCID.Sets.TownCritter[type] && target == 255) {
 				TargetClosest();
 				if (position.X < Main.player[target].position.X) {
 					base.direction = 1;
@@ -37571,7 +_,14 @@
 			int num11 = -1;
 			if (!flag6 && Main.netMode != 1 && !flag3) {
 				for (int l = 0; l < 200; l++) {
+					if (!Main.npc[l].active) continue;
+					bool? modCanHit = NPCLoader.CanHitNPC(Main.npc[l], this);
+					if (modCanHit.HasValue && !modCanHit.Value)
+						continue;
+
+					bool canHitVal = modCanHit.HasValue && modCanHit.Value;
+					// TODO: NPCLoader.CanHitNPC should return a plain bool. The only use of "override true" below is to force the skeleton merchant to be hit by skeletons
-					if (!Main.npc[l].active || Main.npc[l].friendly || Main.npc[l].damage <= 0 || !(Main.npc[l].Distance(base.Center) < num6) || (type == 453 && NPCID.Sets.Skeletons[Main.npc[l].type]) || (!Main.npc[l].noTileCollide && !Collision.CanHit(base.Center, 0, 0, Main.npc[l].Center, 0, 0)))
+					if (!Main.npc[l].active || Main.npc[l].friendly || Main.npc[l].damage <= 0 || !(Main.npc[l].Distance(base.Center) < num6) || (type == 453 && NPCID.Sets.Skeletons[Main.npc[l].type] && canHitVal) || (!Main.npc[l].noTileCollide && !Collision.CanHit(base.Center, 0, 0, Main.npc[l].Center, 0, 0)))
 						continue;
 
 					flag10 = true;
@@ -37821,7 +_,7 @@
 
 					if (closeDoor && ((position.X + (float)(width / 2)) / 16f > (float)(doorX + 2) || (position.X + (float)(width / 2)) / 16f < (float)(doorX - 2))) {
 						Tile tileSafely = Framing.GetTileSafely(doorX, doorY);
-						if (tileSafely.type == 11) {
+						if (TileLoader.CloseDoorID(tileSafely) >= 0) {
 							if (WorldGen.CloseDoor(doorX, doorY)) {
 								closeDoor = false;
 								NetMessage.SendData(19, -1, -1, null, 1, doorX, doorY, base.direction);
@@ -37985,7 +_,7 @@
 						Tile tileSafely4 = Framing.GetTileSafely(num18, num19 - 1);
 						Tile tileSafely5 = Framing.GetTileSafely(num18, num19 - 2);
 						bool flag17 = height / 16 < 3;
-						if (townNPC && tileSafely5.nactive() && (tileSafely5.type == 10 || tileSafely5.type == 388) && (Main.rand.Next(10) == 0 || flag)) {
+						if (townNPC && tileSafely5.nactive() && (TileLoader.OpenDoorID(tileSafely5) >= 0 || tileSafely5.type == 388) && (Main.rand.Next(10) == 0 || flag)) {
 							if (Main.netMode != 1) {
 								if (WorldGen.OpenDoor(num18, num19 - 2, base.direction)) {
 									closeDoor = true;
@@ -38309,13 +_,19 @@
 					num28 = 589;
 					num30 = 7f;
 					num29 = 22;
+					//Patch context: num28 - proj type, num29 - damage, num30 - speed multiplier, num31 - attack delay, num32 - attack cooldown.
 					num31 = 1;
 					num32 = 10;
 					maxValue = 1;
 					knockBack = 2f;
+					//Patch context: num33 - gravity correction.
 					num33 = 10f;
 				}
 
+				NPCLoader.TownNPCAttackStrength(this, ref num29, ref knockBack);
+				NPCLoader.TownNPCAttackCooldown(this, ref num32, ref maxValue);
+				NPCLoader.TownNPCAttackProj(this, ref num28, ref num31);
+				NPCLoader.TownNPCAttackProjSpeed(this, ref num30, ref num33, ref num35);
 				if (Main.expertMode)
 					num29 = (int)((float)num29 * Main.GameModeInfo.TownNPCDamageMultiplier);
 
@@ -38335,6 +_,7 @@
 						vec = new Vector2(spriteDirection, -1f);
 
 					vec *= num30;
+					// Context for the patch above: num35 - random speed offset.
 					vec += Utils.RandomVector2(Main.rand, 0f - num35, num35);
 					int num36 = 1000;
 					num36 = ((type == 124) ? Projectile.NewProjectile(base.Center.X + (float)(spriteDirection * 16), base.Center.Y - 2f, vec.X, vec.Y, num28, num29, knockBack, Main.myPlayer, 0f, whoAmI) : ((type != 142) ? Projectile.NewProjectile(base.Center.X + (float)(spriteDirection * 16), base.Center.Y - 2f, vec.X, vec.Y, num28, num29, knockBack, Main.myPlayer) : Projectile.NewProjectile(base.Center.X + (float)(spriteDirection * 16), base.Center.Y - 2f, vec.X, vec.Y, num28, num29, knockBack, Main.myPlayer, 0f, Main.rand.Next(5))));
@@ -38360,7 +_,7 @@
 				int num41 = 0;
 				int maxValue2 = 0;
 				float knockBack2 = 0f;
-				int num42 = 0;
+				float num42 = 0;
 				bool flag20 = false;
 				float num43 = 0f;
 				if ((float)NPCID.Sets.AttackTime[type] == ai[1]) {
@@ -38525,6 +_,7 @@
 
 					if (localAI[3] > (float)num40) {
 						num40 = 48;
+						//Patch context: flag20 means 'in between shots'.
 						flag20 = true;
 					}
 
@@ -38538,6 +_,7 @@
 				}
 				else if (type == 209) {
 					num37 = Utils.SelectRandom<int>(Main.rand, 134, 133, 135);
+					//Patch context: num37 - proj type, num38 - damage, num39 - speed multiplier, num40 - attack delay, num41 - attack cooldown.
 					num40 = 1;
 					switch (num37) {
 						case 135:
@@ -38567,6 +_,12 @@
 					}
 				}
 
+				NPCLoader.TownNPCAttackStrength(this, ref num38, ref knockBack2);
+				NPCLoader.TownNPCAttackCooldown(this, ref num41, ref maxValue2);
+				NPCLoader.TownNPCAttackProj(this, ref num37, ref num40);
+				NPCLoader.TownNPCAttackProjSpeed(this, ref num39, ref num42, ref num43);
+				NPCLoader.TownNPCAttackShoot(this, ref flag20);
+
 				if (Main.expertMode)
 					num38 = (int)((float)num38 * Main.GameModeInfo.TownNPCDamageMultiplier);
 
@@ -38687,6 +_,7 @@
 				else if (type == 663) {
 					num47 = 950;
 					num48 = 20;
+					//Patch context: num47 - proj type, num48 - damage, num50 - attack delay, num51 - attack cooldown.
 					num50 = 15;
 					num51 = 0;
 					maxValue3 = 0;
@@ -38702,6 +_,11 @@
 					knockBack3 = 3f;
 				}
 
+				NPCLoader.TownNPCAttackStrength(this, ref num48, ref knockBack3);
+				NPCLoader.TownNPCAttackCooldown(this, ref num51, ref maxValue3);
+				NPCLoader.TownNPCAttackProj(this, ref num47, ref num50);
+				NPCLoader.TownNPCAttackProjSpeed(this, ref num49, ref num52, ref num55);
+				NPCLoader.TownNPCAttackMagic(this, ref num54);
 				if (Main.expertMode)
 					num48 = (int)((float)num48 * Main.GameModeInfo.TownNPCDamageMultiplier);
 
@@ -38712,12 +_,14 @@
 				if (localAI[3] == (float)num50 && Main.netMode != 1) {
 					Vector2 vec4 = Vector2.Zero;
 					if (num56 != -1)
+						//Patch context: num52 is gravity correction.
 						vec4 = DirectionTo(Main.npc[num56].Center + new Vector2(0f, (0f - num52) * MathHelper.Clamp(Distance(Main.npc[num56].Center) / num53, 0f, 1f)));
 
 					if (vec4.HasNaNs() || Math.Sign(vec4.X) != spriteDirection)
 						vec4 = new Vector2(spriteDirection, 0f);
 
 					vec4 *= num49;
+					// Context for the patch above: num55 - random speed offset.
 					vec4 += Utils.RandomVector2(Main.rand, 0f - num55, num55);
 					if (type == 108) {
 						int num57 = Utils.SelectRandom<int>(Main.rand, 1, 1, 1, 1, 2, 2, 3);
@@ -38768,6 +_,7 @@
 					}
 				}
 
+				//Patch context: num54 is aura light multiplier
 				if (num54 > 0f) {
 					Vector3 vector5 = NPCID.Sets.MagicAuraColor[type].ToVector3() * num54;
 					Lighting.AddLight(base.Center, vector5.X, vector5.Y, vector5.Z);
@@ -38827,11 +_,15 @@
 				else if (type == 637 || type == 638 || type == 656) {
 					num67 = 10;
 					num69 = (num70 = 32);
+					//Patch context: num66 - attack cooldown,  num67 - damage, num68 - knockback, num69 & num70 - width and height, maxValue4 - random extra cooldown
 					num66 = 15;
 					maxValue4 = 8;
 					num68 = 3f;
 				}
 
+				NPCLoader.TownNPCAttackStrength(this, ref num67, ref num68);
+				NPCLoader.TownNPCAttackCooldown(this, ref num66, ref maxValue4);
+				NPCLoader.TownNPCAttackSwing(this, ref num69, ref num70);
 				if (Main.expertMode)
 					num67 = (int)((float)num67 * Main.GameModeInfo.TownNPCDamageMultiplier);
 
@@ -42409,7 +_,7 @@
 					Main.tile[num177 - direction, num178 + 1] = new Tile();
 
 				Main.tile[num177, num178 + 1].halfBrick();
-				if (Main.tile[num177, num178 - 1].nactive() && (Main.tile[num177, num178 - 1].type == 10 || Main.tile[num177, num178 - 1].type == 388) && flag8) {
+				if (Main.tile[num177, num178 - 1].nactive() && (TileLoader.IsClosedDoor(Main.tile[num177, num178 - 1]) || Main.tile[num177, num178 - 1].type == 388) && flag8) {
 					ai[2] += 1f;
 					ai[3] = 0f;
 					if (ai[2] >= 60f) {
@@ -42448,7 +_,7 @@
 									NetMessage.SendData(17, -1, -1, null, 0, num177, num178 - 1);
 							}
 							else {
-								if (Main.tile[num177, num178 - 1].type == 10) {
+								if (TileLoader.OpenDoorID(Main.tile[num177, num178 - 1]) >= 0) {
 									bool flag24 = WorldGen.OpenDoor(num177, num178 - 1, direction);
 									if (!flag24) {
 										ai[3] = num52;
@@ -43574,7 +_,7 @@
 								Tile tileSafely = Framing.GetTileSafely(i, j);
 								bool flag2 = tileSafely.active() && Main.tileSolid[tileSafely.type] && !Main.tileFrameImportant[tileSafely.type];
 								if (flag && flag2) {
-									int num38 = WorldGen.KillTile_GetTileDustAmount(fail: true, tileSafely);
+									int num38 = WorldGen.KillTile_GetTileDustAmount(true, tileSafely, i, j);
 									for (int k = 0; k < num38; k++) {
 										Dust obj = Main.dust[WorldGen.KillTile_MakeTileDust(i, j, tileSafely)];
 										obj.velocity.Y -= 3f + (float)num37 * 1.5f;
@@ -45198,7 +_,7 @@
 				Tile tileSafely4 = Framing.GetTileSafely(num64, num65 - 1);
 				Tile tileSafely5 = Framing.GetTileSafely(num64, num65 - 2);
 				Tile tileSafely6 = Framing.GetTileSafely(num64, num65 - 3);
-				if (flag8 && tileSafely4.nactive() && (tileSafely4.type == 10 || tileSafely4.type == 388)) {
+				if (flag8 && tileSafely4.nactive() && (TileLoader.IsClosedDoor(tileSafely4) || tileSafely4.type == 388)) {
 					ai[0] += 1f;
 					ai[3] = 0f;
 					if (ai[0] >= 60f) {
@@ -45228,7 +_,7 @@
 									NetMessage.SendData(17, -1, -1, null, 0, num64, num65 - 1);
 							}
 							else {
-								if (tileSafely4.type == 10) {
+								if (TileLoader.IsClosedDoor(tileSafely4)) {
 									bool flag38 = WorldGen.OpenDoor(num64, num65 - 1, direction);
 									if (!flag38) {
 										ai[3] = num19;
@@ -47210,6 +_,10 @@
 		public bool UsesPartyHat() {
 			if (type == 441 || type == 37 || type == 633)
 				return false;
+			
+			if (!NPCLoader.UsesPartyHat(this)) {
+				return false;
+			}
 
 			if (ForcePartyHatOn)
 				return true;
@@ -47262,6 +_,10 @@
 				num = TextureAssets.Npc[type].Height() / Main.npcFrameCount[type];
 			}
 
+			NPCLoader.FindFrame(this, num);
+		}
+
+		public void VanillaFindFrame(int num) {
 			int num2 = 0;
 			if (aiAction == 0)
 				num2 = ((velocity.Y < 0f) ? 2 : ((velocity.Y > 0f) ? 3 : ((velocity.X != 0f) ? 1 : 0)));
@@ -55140,7 +_,10 @@
 					if (Main.tile[x, y].type == 467)
 						number2 = 5;
 
-					NetMessage.SendData(34, -1, -1, null, number2, x, y, 0f, number);
+					if (Main.tile[x, y].type >= TileID.Count)
+						number2 = 101;
+
+					NetMessage.SendData(34, -1, -1, null, number2, x, y, 0f, number, Main.tile[x, y].type, 0);
 					NetMessage.SendTileSquare(-1, x, y, 3);
 				}
 
@@ -55481,6 +_,9 @@
 			if (!active || DoesntDespawnToInactivity())
 				return;
 
+			if (!NPCLoader.CheckActive(this))
+				return;
+
 			if (townNPC) {
 				AddIntoPlayersTownNPCSlots();
 				return;
@@ -55640,6 +_,9 @@
 				return;
 			}
 
+			if (!NPCLoader.CheckDead(this))
+				return;
+
 			noSpawnCycle = true;
 			if (townNPC && type != 37 && type != 453) {
 				if (Main.netMode != 2)
@@ -55688,7 +_,9 @@
 			if (DeathSound != null)
 				SoundEngine.PlaySound(DeathSound, base.position);
 
+			if (NPCLoader.SpecialNPCLoot(this)) {
+			}
-			if (type == 13 || type == 14 || type == 15) {
+			else if (type == 13 || type == 14 || type == 15) {
 				DropEoWLoot();
 			}
 			else if (type == 134) {
@@ -56201,7 +_,7 @@
 		}
 
 		public static void ResetKillCount() {
-			for (int i = 0; i < 665; i++) {
+			for (int i = 0; i < killCount.Length; i++) {
 				killCount[i] = 0;
 			}
 		}
@@ -56305,7 +_,7 @@
 
 			if (type == 1 && ai[1] > 0f) {
 				int num3 = (int)ai[1];
-				if (num3 > 0 && num3 < 5088) {
+				if (num3 > 0) {
 					int stackForSlimeItemDrop = GetStackForSlimeItemDrop(num3);
 					Item.NewItem((int)position.X, (int)position.Y, width, height, num3, stackForSlimeItemDrop);
 				}
@@ -58779,7 +_,7 @@
 		}
 
 		public void NPCLoot() {
-			if (Main.netMode == 1 || type >= 665)
+			if (Main.netMode == 1)
 				return;
 
 			Player closestPlayer = Main.player[Player.FindClosest(position, width, height)];
@@ -58796,6 +_,9 @@
 			if ((type == 23 && Main.hardMode) || (SpawnedFromStatue && NPCID.Sets.NoEarlymodeLootWhenSpawnedFromStatue[type] && !Main.hardMode) || (SpawnedFromStatue && NPCID.Sets.StatueSpawnedDropRarity[type] != -1f && (Main.rand.NextFloat() >= NPCID.Sets.StatueSpawnedDropRarity[type] || !AnyInteractions())))
 				return;
 
+			if (!NPCLoader.PreNPCLoot(this))
+				return;
+
 			bool num = downedMechBoss1 && downedMechBoss2 && downedMechBoss3;
 			DoDeathEvents_BeforeLoot(closestPlayer);
 			NPCLoot_DropItems(closestPlayer);
@@ -58807,6 +_,7 @@
 					ChatHelper.BroadcastChatMessage(NetworkText.FromKey(Lang.misc[32].Key), new Color(50, 255, 130));
 			}
 
+			NPCLoader.NPCLoot(this);
 			NPCLoot_DropMoney(closestPlayer);
 			NPCLoot_DropHeals(closestPlayer);
 		}
@@ -58844,7 +_,7 @@
 			WoFKilledToday = false;
 		}
 
-		private void DoDeathEvents_DropBossPotionsAndHearts() {
+		private void DoDeathEvents_DropBossPotionsAndHearts(ref string typeName) {
 			int stack = Main.rand.Next(5, 16);
 			int num = 28;
 			if (type == 113)
@@ -58868,6 +_,7 @@
 			else if (type == 398)
 				num = 3544;
 
+			NPCLoader.BossLoot(this, ref typeName, ref num);
 			Item.NewItem((int)position.X, (int)position.Y, width, height, num, stack);
 			int num2 = Main.rand.Next(5) + 5;
 			for (int i = 0; i < num2; i++) {
@@ -58885,7 +_,7 @@
 			}
 		}
 
-		private void DoDeathEvents_CelebrateBossDeath() {
+		private void DoDeathEvents_CelebrateBossDeath(string typeName) {
 			if (type == 125 || type == 126) {
 				if (Main.netMode == 0)
 					Main.NewText(Language.GetTextValue("Announcement.HasBeenDefeated_Plural", Language.GetTextValue("Enemies.TheTwins")), 175, 75);
@@ -58899,7 +_,7 @@
 					ChatHelper.BroadcastChatMessage(NetworkText.FromKey("Announcement.HasBeenDefeated_Single", NetworkText.FromKey("Enemies.MoonLord")), new Color(175, 75, 255));
 			}
 			else if (Main.netMode == 0) {
-				Main.NewText(Language.GetTextValue("Announcement.HasBeenDefeated_Single", TypeName), 175, 75);
+				Main.NewText(Language.GetTextValue("Announcement.HasBeenDefeated_Single", typeName), 175, 75);
 			}
 			else if (Main.netMode == 2) {
 				ChatHelper.BroadcastChatMessage(NetworkText.FromKey("Announcement.HasBeenDefeated_Single", GetTypeNetName()), new Color(175, 75, 255));
@@ -59281,8 +_,10 @@
 			}
 
 			if (boss) {
+				string typeName = TypeName;
+
-				DoDeathEvents_DropBossPotionsAndHearts();
+				DoDeathEvents_DropBossPotionsAndHearts(ref typeName);
-				DoDeathEvents_CelebrateBossDeath();
+				DoDeathEvents_CelebrateBossDeath(typeName);
 				if (Main.netMode == 2)
 					NetMessage.SendData(7);
 			}
@@ -59674,8 +_,10 @@
 					NetMessage.SendData(106, -1, -1, null, (int)position.X, position.Y);
 				}
 				else {
-					new Item().SetDefaults(Main.npc[i].catchItem);
+					// new Item().SetDefaults(Main.npc[i].catchItem);
-					Item.NewItem((int)Main.player[who].Center.X, (int)Main.player[who].Center.Y, 0, 0, Main.npc[i].catchItem, 1, noBroadcast: false, 0, noGrabDelay: true);
+					int itemWhoAmI = Item.NewItem((int)Main.player[who].Center.X, (int)Main.player[who].Center.Y, 0, 0, Main.npc[i].catchItem, 1, true, 0, true, false);
+					NPCLoader.OnCatchNPC(Main.npc[i], Main.player[who], Main.item[itemWhoAmI]);
+					NetMessage.SendData(MessageID.SyncItem, -1, -1, null, itemWhoAmI, 1f); // NewItem above changed to noBroadcast, number2 is 1 for noGrabDelay effect.
 					Main.npc[i].active = false;
 					NetMessage.SendData(23, -1, -1, null, i);
 				}
@@ -59732,6 +_,7 @@
 			if (type == 551)
 				itemType = 3860;
 
+			NPCLoader.BossBag(this, ref itemType);
 			DropItemInstanced(position, base.Size, itemType);
 		}
 
@@ -59869,7 +_,7 @@
 				NetMessage.SendData(71, -1, -1, null, x, y, Type, Style);
 			}
 			else {
-				if (Type < 0 || Type >= 665 || !Main.npcCatchable[Type] || !CanReleaseNPCs(who))
+				if (Type < 0 || !Main.npcCatchable[Type] || !CanReleaseNPCs(who))
 					return;
 
 				switch (Type) {
@@ -60097,6 +_,7 @@
 			int num9;
 			int num10;
 			bool flag15;
+			NPCSpawnInfo spawnInfo = new NPCSpawnInfo();
 			while (true) {
 				if (num7 >= 255)
 					return;
@@ -60117,11 +_,12 @@
 						flag11 = false;
 						flag12 = false;
 						flag13 = false;
-						flag14 = (downedPlantBoss && Main.hardMode);
+						flag14 = (downedPlantBoss && Main.hardMode); //patch file: flag13
 						isItAHappyWindyDay = Main.IsItAHappyWindyDay;
 						if (Main.player[num7].active && Main.invasionType > 0 && Main.invasionDelay == 0 && Main.invasionSize > 0 && (double)Main.player[num7].position.Y < Main.worldSurface * 16.0 + (double)sHeight) {
 							int num8 = 3000;
 							if ((double)Main.player[num7].position.X > Main.invasionX * 16.0 - (double)num8 && (double)Main.player[num7].position.X < Main.invasionX * 16.0 + (double)num8) {
+							//patch file: flag5
 								flag6 = true;
 							}
 							else if (Main.invasionX >= (double)(Main.maxTilesX / 2 - 5) && Main.invasionX <= (double)(Main.maxTilesX / 2 + 5)) {
@@ -60145,6 +_,7 @@
 							flag5 = true;
 
 						if (Main.tile[num9, num10].wall == 87)
+							//patch file: flag3
 							flag4 = true;
 
 						flag2 = false;
@@ -60422,6 +_,7 @@
 								}
 							}
 						}
+						NPCLoader.EditSpawnRate(Main.player[num7], ref spawnRate, ref maxSpawns);
 
 						flag15 = false;
 						if (Main.player[num7].active && !Main.player[num7].dead && Main.player[num7].nearbyActiveNPCs < (float)maxSpawns && Main.rand.Next(spawnRate) == 0) {
@@ -60447,6 +_,7 @@
 								safeRangeY += (int)((double)(sHeight / 16) * 0.5 / (double)num12);
 							}
 
+							NPCLoader.EditSpawnRange(Main.player[num7], ref spawnRangeX, ref spawnRangeY, ref safeRangeX, ref safeRangeY);
 							int num13 = (int)(Main.player[num7].position.X / 16f) - spawnRangeX;
 							int num14 = (int)(Main.player[num7].position.X / 16f) + spawnRangeX;
 							int num15 = (int)(Main.player[num7].position.Y / 16f) - spawnRangeY;
@@ -60565,18 +_,23 @@
 								flag2 = false;
 
 							if (Main.tile[num, num2 - 1].liquid > 0 && Main.tile[num, num2 - 2].liquid > 0 && !Main.tile[num, num2 - 1].lava()) {
+								//patch file: flag7
 								if (Main.tile[num, num2 - 1].honey())
 									flag8 = true;
+								//patch file: flag6
 								else
 									flag7 = true;
 							}
 
 							int num29 = (int)Main.player[num7].Center.X / 16;
 							int num30 = (int)(Main.player[num7].Bottom.Y + 8f) / 16;
+							spawnInfo.playerFloorX = num29;
+							spawnInfo.playerFloorY = num30;
 							if (Main.tile[num, num2].type == 367) {
 								flag10 = true;
 							}
 							else if (Main.tile[num, num2].type == 368) {
+								//patch file: flag8
 								flag9 = true;
 							}
 							else if (Main.tile[num29, num30].type == 367) {
@@ -60661,6 +_,7 @@
 						for (int num40 = num - num39; num40 < num + num39; num40++) {
 							for (int num41 = num2 - num39; num41 < num2 + num39; num41++) {
 								if (Main.tile[num40, num41].wall == 62)
+									//patch file: flag10
 									flag11 = true;
 							}
 						}
@@ -60681,6 +_,7 @@
 						for (int num45 = num - num44; num45 < num + num44; num45++) {
 							for (int num46 = num2 - num44; num46 < num2 + num44; num46++) {
 								if (WallID.Sets.Conversion.Sandstone[Main.tile[num45, num46].wall] || WallID.Sets.Conversion.HardenedSand[Main.tile[num45, num46].wall])
+									//patch file: flag12
 									flag13 = true;
 							}
 						}
@@ -60702,9 +_,33 @@
 
 			bool flag17 = (float)new Point(num9 - num, num10 - num2).X * Main.windSpeedTarget > 0f;
 			spawnTileType = SpawnNPC_TryFindingProperGroundTileType(spawnTileType, num, num2);
+			spawnInfo.spawnTileX = num;
+			spawnInfo.spawnTileY = num2;
+			spawnInfo.spawnTileType = num3;
+			spawnInfo.player = Main.player[num7];
+			spawnInfo.sky = flag3;
+			spawnInfo.lihzahrd = flag4;
+			spawnInfo.playerSafe = flag5;
+			spawnInfo.invasion = flag6;
+			spawnInfo.water = flag7;
+			spawnInfo.granite = flag9;
+			spawnInfo.marble = flag10;
+			spawnInfo.spiderCave = flag11;
+			spawnInfo.playerInTown = flag12;
+			spawnInfo.desertCave = flag13;
+			spawnInfo.planteraDefeated = flag14;
+			spawnInfo.safeRangeX = flag15;
 			int newNPC = 200;
 			int cattailX;
 			int cattailY;
+			int? spawnChoice = NPCLoader.ChooseSpawn(spawnInfo);
+			if (!spawnChoice.HasValue)
+				return;
+
+			int spawn = spawnChoice.Value;
+			if (spawn != 0)
+				goto endVanillaSpawn;
+
 			if (Main.player[num7].ZoneTowerNebula) {
 				bool flag18 = true;
 				int num50 = 0;
@@ -62824,6 +_,10 @@
 				}
 			}
 
+			endVanillaSpawn: //this ugly code is just to minimize the diff file
+			if (spawn != 0)
+				newNPC = NPCLoader.SpawnNPC(spawn, num, num2);
+
 			if (Main.npc[newNPC].type == 1 && Main.player[num7].RollLuck(180) == 0)
 				Main.npc[newNPC].SetDefaults(-4);
 
@@ -63601,12 +_,14 @@
 			if (num2 < 0)
 				num2 = 0;
 
+			if (NPCLoader.StrikeNPC(this, ref num, num2, ref knockBack, hitDirection, ref crit)) {
-			num = Main.CalculateDamageNPCsTake((int)num, num2);
+				num = Main.CalculateDamageNPCsTake((int)num, num2);
-			if (crit)
+				if (crit)
-				num *= 2.0;
+					num *= 2.0;
 
-			if (takenDamageMultiplier > 1f)
+				if (takenDamageMultiplier > 1f)
-				num *= (double)takenDamageMultiplier;
+					num *= takenDamageMultiplier;
+			}
 
 			if ((takenDamageMultiplier > 1f || Damage != 9999) && lifeMax > 1) {
 				if (friendly) {
@@ -63884,6 +_,10 @@
 		}
 
 		public void HitEffect(int hitDirection = 0, double dmg = 10.0) {
+			NPCLoader.HitEffect(this, hitDirection, dmg);
+		}
+
+		public void VanillaHitEffect(int hitDirection = 0, double dmg = 10.0) {
 			if (!active)
 				return;
 
@@ -70913,6 +_,8 @@
 			return false;
 		}
 
+		public bool HasBuff(int type) => FindBuffIndex(type) != -1; //TODO: Make this an extension instead?
+
 		public int FindBuffIndex(int type) {
 			if (buffImmune[type])
 				return -1;
@@ -70939,6 +_,8 @@
 			int num = -1;
 			for (int i = 0; i < 5; i++) {
 				if (buffType[i] == type) {
+					if (BuffLoader.ReApply(type, this, time, i))
+						return;
 					if (buffTime[i] < time)
 						buffTime[i] = time;
 
@@ -71162,7 +_,7 @@
 				if (NPCID.Sets.NoMultiplayerSmoothingByType[type]) {
 					netOffset *= 0f;
 				}
-				else if (NPCID.Sets.NoMultiplayerSmoothingByAI[aiStyle]) {
+				else if (aiStyle >= 0 && aiStyle < NPCLoader.NPCCount && NPCID.Sets.NoMultiplayerSmoothingByAI[aiStyle]) {
 					netOffset *= 0f;
 				}
 				else {
@@ -71231,6 +_,7 @@
 			}
 
 			UpdateNPC_BuffFlagsReset();
+			NPCLoader.ResetEffects(this);
 			UpdateNPC_BuffSetFlags();
 			UpdateNPC_SoulDrainDebuff();
 			UpdateNPC_BuffClearExpiredBuffs();
@@ -72167,6 +_,7 @@
 					num = 5;
 			}
 
+			NPCLoader.UpdateLifeRegen(this, ref num);
 			if (lifeRegen <= -240 && num < 2)
 				num = 2;
 
@@ -72374,6 +_,7 @@
 
 					if (buffType[i] == 324)
 						onFrostBurn2 = true;
+					BuffLoader.Update(buffType[i], this, ref i); // todo, move?
 				}
 			}
 		}
@@ -72578,7 +_,12 @@
 				if (acceptableNPCIDs[nPC.type] && nPC.active && !nPC.friendly && nPC.damage > 0) {
 					Rectangle npcRect = nPC.Hitbox;
 					GetMeleeCollisionData(hitbox, i, ref specialHitSetter, ref damageMultiplier, ref npcRect);
+					bool? modCanHit = NPCLoader.CanHitNPC(Main.npc[i], this);
+					if (modCanHit.HasValue && !modCanHit.Value)
+						continue;
+
+					// TODO: NPCLoader.CanHitNPC should return a plain bool. The only use of "override true" below is to force the skeleton merchant to be hit by skeletons
-					if (hitbox.Intersects(npcRect) && (type != 453 || !NPCID.Sets.Skeletons[nPC.type]) && nPC.type != 624)
+					if (hitbox.Intersects(npcRect) && ((modCanHit == true) || type != 453 || !NPCID.Sets.Skeletons[nPC.type])&& nPC.type != 624)
 						BeHurtByOtherNPC(i, nPC);
 				}
 			}
@@ -72590,14 +_,17 @@
 				num = 20;
 
 			int num2 = Main.DamageVar(thatNPC.damage);
-			int num3 = 6;
+			float num3 = 6;
 			int num4 = (!(thatNPC.Center.X > base.Center.X)) ? 1 : (-1);
-			double num5 = StrikeNPCNoInteraction(num2, num3, num4);
+			bool crit = false;
+			NPCLoader.ModifyHitNPC(thatNPC, this, ref num2, ref num3, ref crit);
+			double num5 = StrikeNPCNoInteraction(num2, num3, num4, crit, false, false);
 			if (Main.netMode != 0)
 				NetMessage.SendData(28, -1, -1, null, whoAmI, num2, num3, num4);
 
 			netUpdate = true;
 			immune[255] = num;
+			NPCLoader.OnHitNPC(thatNPC, this, (int)num5, num3, crit);
 			if (dryadWard) {
 				num2 = (int)num5 / 3;
 				num3 = 6;
@@ -73233,6 +_,10 @@
 			if (IsABestiaryIconDummy)
 				newColor = Color.White;
 
+			Color? modColor = NPCLoader.GetAlpha(this, newColor);
+			if (modColor.HasValue)
+				return modColor.Value;
+
 			float num = (float)(255 - alpha) / 255f;
 			int num2 = (int)((float)(int)newColor.R * num);
 			int num3 = (int)((float)(int)newColor.G * num);
@@ -74713,6 +_,7 @@
 				result = ((!HasSpecialEventText("Bunny", out specialEventText)) ? Lang.BunnyChat(this) : specialEventText);
 			}
 
+			NPCLoader.GetChat(this, ref result);
 			return result;
 		}
 <|MERGE_RESOLUTION|>--- conflicted
+++ resolved
@@ -30,8 +30,7 @@
  		public bool midas;
  		public bool ichor;
  		public bool onFire;
-<<<<<<< HEAD
-@@ -219,8 +_,8 @@
+@@ -222,8 +_,8 @@
  		public int defDefense;
  		public bool coldDamage;
  		public bool trapImmune;
@@ -42,10 +41,7 @@
  		public int life;
  		public int lifeMax;
  		public Rectangle targetRect;
-@@ -649,7 +_,7 @@
-=======
 @@ -653,7 +_,7 @@
->>>>>>> e5341ffa
  		public static void UpdateFoundActiveNPCs() {
  			for (int i = 0; i < 200; i++) {
  				NPC nPC = Main.npc[i];
