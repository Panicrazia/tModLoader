--- conflicted
+++ resolved
@@ -201,11 +201,7 @@
 		/// </summary>
 		/// <param name="npc"></param>
 		/// <param name="dropRule"></param>
-<<<<<<< HEAD
-		public virtual void ModifyNPCLoot(NPC npc, ItemDropDatabase database) {
-=======
 		public virtual void ModifyNPCLoot(NPC npc, NPCLoot npcLoot) {
->>>>>>> 3fc9bea6
 		}
 
 		/// <summary>
