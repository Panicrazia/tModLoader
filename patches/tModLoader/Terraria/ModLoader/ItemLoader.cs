--- conflicted
+++ resolved
@@ -739,13 +739,8 @@
 
 			bool? result = null;
 
-<<<<<<< HEAD
-			foreach (var g in HookUseItem.Enumerate(item)) {
+			foreach (var g in HookUseItem.Enumerate(item.globalItems)) {
 				bool? useItem = g.UseItem(item, player);
-=======
-			foreach (var g in HookUseItem.Enumerate(item.globalItems))
-				flag |= g.UseItem(item, player);
->>>>>>> d4650c43
 
 				if (useItem.HasValue && result != false) {
 					result = useItem.Value;
@@ -760,7 +755,7 @@
 		private static HookList HookUseAnimation = AddHook<Action<Item, Player>>(g => g.UseAnimation);
 		
 		public static void UseAnimation(Item item, Player player) {
-			foreach (var g in HookUseAnimation.Enumerate(item)) {
+			foreach (var g in HookUseAnimation.Enumerate(item.globalItems)) {
 				g.UseAnimation(item, player);
 			}
 
