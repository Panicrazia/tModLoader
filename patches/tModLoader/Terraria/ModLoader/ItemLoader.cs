using Microsoft.Xna.Framework;
using Microsoft.Xna.Framework.Graphics;
using System;
using System.Collections.Generic;
using System.Collections.ObjectModel;
using System.IO;
using System.Linq;
using System.Linq.Expressions;
using System.Reflection;
using Terraria.Audio;
using Terraria.GameContent;
using Terraria.ID;
using Terraria.Localization;
using Terraria.ModLoader.Core;
using Terraria.ModLoader.IO;
using Terraria.UI;
using Terraria.Utilities;

namespace Terraria.ModLoader
{
	/// <summary>
	/// This serves as the central class from which item-related functions are carried out. It also stores a list of mod items by ID.
	/// </summary>
	public static class ItemLoader
	{
		private static int nextItem = ItemID.Count;
		internal static readonly IList<ModItem> items = new List<ModItem>();
		internal static readonly IList<GlobalItem> globalItems = new List<GlobalItem>();
		internal static GlobalItem[] InstancedGlobals = new GlobalItem[0];
		internal static GlobalItem[] NetGlobals;
		internal static readonly ISet<int> animations = new HashSet<int>();
		internal static readonly int vanillaQuestFishCount = 41;
		internal static readonly int[] vanillaWings = new int[Main.maxWings];

		private class HookList
		{
			public GlobalItem[] arr = new GlobalItem[0];
			public readonly MethodInfo method;

			public HookList(MethodInfo method) {
				this.method = method;
			}
		}

		private static List<HookList> hooks = new List<HookList>();

		private static HookList AddHook<F>(Expression<Func<GlobalItem, F>> func) {
			var hook = new HookList(ModLoader.Method(func));
			hooks.Add(hook);
			return hook;
		}

		private static void FindVanillaWings() {
			if (vanillaWings[1] != 0)
				return;

			Item item = new Item();
			for (int k = 0; k < ItemID.Count; k++) {
				item.SetDefaults(k);
				if (item.wingSlot > 0) {
					vanillaWings[item.wingSlot] = k;
				}
			}
		}

		internal static int ReserveItemID() {
			if (ModNet.AllowVanillaClients) throw new Exception("Adding items breaks vanilla client compatibility");

			int reserveID = nextItem;
			nextItem++;
			return reserveID;
		}

		/// <summary>
		/// Gets the ModItem instance corresponding to the specified type. Returns null if no modded item has the given type.
		/// </summary>
		public static ModItem GetItem(int type) {
			return type >= ItemID.Count && type < ItemCount ? items[type - ItemID.Count] : null;
		}

		public static int ItemCount => nextItem;

		internal static void ResizeArrays(bool unloading) {
			//Textures
			Array.Resize(ref TextureAssets.Item, nextItem);
			Array.Resize(ref TextureAssets.ItemFlame, nextItem);

			//Sets
			LoaderUtils.ResetStaticMembers(typeof(ItemID), true);
			
			//Etc
			Array.Resize(ref Item.cachedItemSpawnsByType, nextItem);
			Array.Resize(ref Item.staff, nextItem);
			Array.Resize(ref Item.claw, nextItem);
			Array.Resize(ref Lang._itemNameCache, nextItem);
			Array.Resize(ref Lang._itemTooltipCache, nextItem);

			for (int k = ItemID.Count; k < nextItem; k++) {
				Lang._itemNameCache[k] = LocalizedText.Empty;
				Lang._itemTooltipCache[k] = ItemTooltip.None;
				Item.cachedItemSpawnsByType[k] = -1;
			}

			//Animation collections can be accessed during an ongoing (un)loading process.
			//Which is why the following 2 lines have to run without any interruptions.
			lock (Main.itemAnimationsRegistered) {
				Array.Resize(ref Main.itemAnimations, nextItem);

				Main.InitializeItemAnimations();
			}

			if (unloading)
				Array.Resize(ref Main.anglerQuestItemNetIDs, vanillaQuestFishCount);
			else
				Main.anglerQuestItemNetIDs = Main.anglerQuestItemNetIDs
					.Concat(items.Where(modItem => modItem.IsQuestFish()).Select(modItem => modItem.Type))
					.ToArray();

			FindVanillaWings();

			InstancedGlobals = globalItems.Where(g => g.InstancePerEntity).ToArray();

			for (int i = 0; i < InstancedGlobals.Length; i++) {
				InstancedGlobals[i].instanceIndex = i;
			}

			NetGlobals = ModLoader.BuildGlobalHook<GlobalItem, Action<Item, BinaryWriter>>(globalItems, g => g.NetSend);

			foreach (var hook in hooks)
				hook.arr = ModLoader.BuildGlobalHook(globalItems, hook.method);
		}

		internal static void Unload() {
			items.Clear();
			nextItem = ItemID.Count;
			globalItems.Clear();
			animations.Clear();
		}

		internal static bool IsModItem(int index) => index >= ItemID.Count;

		private static bool GeneralPrefix(Item item) => item.maxStack == 1 && item.damage > 0 && item.ammo == 0 && !item.accessory;

		//Add all these to Terraria.Item.Prefix
		internal static bool MeleePrefix(Item item) => item.ModItem != null && GeneralPrefix(item) && item.melee && !item.noUseGraphic;
		internal static bool WeaponPrefix(Item item) => item.ModItem != null && GeneralPrefix(item) && item.melee && item.noUseGraphic;
		internal static bool RangedPrefix(Item item) => item.ModItem != null && GeneralPrefix(item) && item.ranged; //(item.ranged || item.thrown);
		internal static bool MagicPrefix(Item item) => item.ModItem != null && GeneralPrefix(item) && (item.magic || item.summon);

		private static HookList HookSetDefaults = AddHook<Action<Item>>(g => g.SetDefaults);

		internal static void SetDefaults(Item item, bool createModItem = true) {
			if (IsModItem(item.type) && createModItem)
				item.ModItem = GetItem(item.type).Clone(item);

			item.globalItems = InstancedGlobals.Select(g => g.Clone(item, item)).ToArray();

			item.ModItem?.AutoDefaults();
			item.ModItem?.SetDefaults();

			foreach (var g in HookSetDefaults.arr)
				g.Instance(item).SetDefaults(item);
		}

		private static HookList HookOnCreate = AddHook<Action<Item, ItemCreationContext>>(g => g.OnCreate);
		public static void OnCreate(Item item, ItemCreationContext context) {
			foreach (var g in HookOnCreate.arr) {
				 g.Instance(item).OnCreate(item, context);
			}

			item.ModItem?.OnCreate(context);
		}
		
		//near end of Terraria.Main.DrawItem before default drawing call
		//  if(ItemLoader.animations.Contains(item.type))
		//  { ItemLoader.DrawAnimatedItem(item, whoAmI, color, alpha, rotation, scale); return; }
		internal static void DrawAnimatedItem(Item item, int whoAmI, Color color, Color alpha, float rotation, float scale) {
			int frameCount = Main.itemAnimations[item.type].FrameCount;
			int frameDuration = Main.itemAnimations[item.type].TicksPerFrame;

			Main.itemFrameCounter[whoAmI]++;

			if (Main.itemFrameCounter[whoAmI] >= frameDuration) {
				Main.itemFrameCounter[whoAmI] = 0;
				Main.itemFrame[whoAmI]++;
			}

			if (Main.itemFrame[whoAmI] >= frameCount) {
				Main.itemFrame[whoAmI] = 0;
			}

			var texture = TextureAssets.Item[item.type].Value;

			Rectangle frame = texture.Frame(1, frameCount, 0, Main.itemFrame[whoAmI]);
			float offX = item.width * 0.5f - frame.Width * 0.5f;
			float offY = item.height - frame.Height;
			
			Main.spriteBatch.Draw(texture, new Vector2(item.position.X - Main.screenPosition.X + frame.Width / 2 + offX, item.position.Y - Main.screenPosition.Y + frame.Height / 2 + offY), new Rectangle?(frame), alpha, rotation, frame.Size() / 2f, scale, SpriteEffects.None, 0f);
			
			if (item.color != default) {
				Main.spriteBatch.Draw(texture, new Vector2(item.position.X - Main.screenPosition.X + frame.Width / 2 + offX, item.position.Y - Main.screenPosition.Y + frame.Height / 2 + offY), new Rectangle?(frame), item.GetColor(color), rotation, frame.Size() / 2f, scale, SpriteEffects.None, 0f);
			}
		}

		private static Rectangle AnimatedItemFrame(Item item) {
			int frameCount = Main.itemAnimations[item.type].FrameCount;
			int frameDuration = Main.itemAnimations[item.type].TicksPerFrame;

			return Main.itemAnimations[item.type].GetFrame(TextureAssets.Item[item.type].Value);
		}

		private static HookList HookChoosePrefix = AddHook<Func<Item, UnifiedRandom, int>>(g => g.ChoosePrefix);

		public static int ChoosePrefix(Item item, UnifiedRandom rand) {
			foreach (var g in HookChoosePrefix.arr) {
				int pre = g.Instance(item).ChoosePrefix(item, rand);
				if (pre > 0) {
					return pre;
				}
			}
			if (item.ModItem != null) {
				int pre = item.ModItem.ChoosePrefix(rand);
				if (pre > 0) {
					return pre;
				}
			}
			return -1;
		}

		private static HookList HookPrefixChance = AddHook<Func<Item, int, UnifiedRandom, bool?>>(g => g.PrefixChance);

		/// <summary>
		/// Allows for blocking, forcing and altering chance of prefix rolling.
		/// False (block) takes precedence over True (force).
		/// Null gives vanilla behaviour
		/// </summary>
		public static bool? PrefixChance(Item item, int pre, UnifiedRandom rand) {
			bool? result = null;
			foreach (var g in HookPrefixChance.arr) {
				bool? r = g.Instance(item).PrefixChance(item, pre, rand);
				if (r.HasValue)
					result = r.Value && (result ?? true);
			}
			if (item.ModItem != null) {
				bool? r = item.ModItem.PrefixChance(pre, rand);
				if (r.HasValue)
					result = r.Value && (result ?? true);
			}
			return result;
		}

		private static HookList HookAllowPrefix = AddHook<Func<Item, int, bool>>(g => g.AllowPrefix);
		public static bool AllowPrefix(Item item, int pre) {
			bool result = true;
			foreach (var g in HookAllowPrefix.arr) {
				result &= g.Instance(item).AllowPrefix(item, pre);
			}
			if (item.ModItem != null) {
				result &= item.ModItem.AllowPrefix(pre);
			}
			return result;
		}

		private static HookList HookCanUseItem = AddHook<Func<Item, Player, bool>>(g => g.CanUseItem);
		//in Terraria.Player.ItemCheck
		//  inside block if (this.controlUseItem && this.itemAnimation == 0 && this.releaseUseItem && item.useStyle > 0)
		//  set initial flag2 to ItemLoader.CanUseItem(item, this)
		/// <summary>
		/// Returns the "and" operation on the results of ModItem.CanUseItem and all GlobalItem.CanUseItem hooks.
		/// Does not fail fast (every hook is called).
		/// </summary>
		/// <param name="item">The item.</param>
		/// <param name="player">The player holding the item.</param>
		public static bool CanUseItem(Item item, Player player) {
			bool flag = true;
			if (item.ModItem != null)
				flag &= item.ModItem.CanUseItem(player);

			foreach (var g in HookCanUseItem.arr)
				flag &= g.Instance(item).CanUseItem(item, player);

			return flag;
		}

		private static HookList HookUseStyle = AddHook<Action<Item, Player>>(g => g.UseStyle);
		//in Terraria.Player.ItemCheck after useStyle if/else chain call ItemLoader.UseStyle(item, this)
		/// <summary>
		/// Calls ModItem.UseStyle and all GlobalItem.UseStyle hooks.
		/// </summary>
		public static void UseStyle(Item item, Player player) {
			if (item.IsAir)
				return;

			item.ModItem?.UseStyle(player);

			foreach (var g in HookUseStyle.arr)
				g.Instance(item).UseStyle(item, player);
		}

		private static HookList HookHoldStyle = AddHook<Action<Item, Player>>(g => g.HoldStyle);
		//in Terraria.Player.ItemCheck after holdStyle if/else chain call ItemLoader.HoldStyle(item, this)
		/// <summary>
		/// If the player is not holding onto a rope and is not in the middle of using an item, calls ModItem.HoldStyle and all GlobalItem.HoldStyle hooks.
		/// </summary>
		public static void HoldStyle(Item item, Player player) {
			if (item.IsAir || player.pulley || player.itemAnimation > 0)
				return;

			item.ModItem?.HoldStyle(player);

			foreach (var g in HookHoldStyle.arr)
				g.Instance(item).HoldStyle(item, player);
		}

		private static HookList HookHoldItem = AddHook<Action<Item, Player>>(g => g.HoldItem);
		//in Terraria.Player.ItemCheck before this.controlUseItem setting this.releaseUseItem call ItemLoader.HoldItem(item, this)
		/// <summary>
		/// Calls ModItem.HoldItem and all GlobalItem.HoldItem hooks.
		/// </summary>
		public static void HoldItem(Item item, Player player) {
			if (item.IsAir)
				return;

			item.ModItem?.HoldItem(player);

			foreach (var g in HookHoldItem.arr)
				g.Instance(item).HoldItem(item, player);
		}

		private static HookList HookUseTimeMultiplier = AddHook<Func<Item, Player, float>>(g => g.UseTimeMultiplier);
		public static float UseTimeMultiplier(Item item, Player player) {
			if (item.IsAir)
				return 1f;

			float multiplier = item.ModItem?.UseTimeMultiplier(player) ?? 1f;

			foreach (var g in HookUseTimeMultiplier.arr)
				multiplier *= g.Instance(item).UseTimeMultiplier(item, player);

			return multiplier;
		}

		private static HookList HookMeleeSpeedMultiplier = AddHook<Func<Item, Player, float>>(g => g.MeleeSpeedMultiplier);
		public static float MeleeSpeedMultiplier(Item item, Player player) {
			if (item.IsAir)
				return 1f;

			float multiplier = item.ModItem?.MeleeSpeedMultiplier(player) ?? 1f;

			foreach (var g in HookMeleeSpeedMultiplier.arr)
				multiplier *= g.Instance(item).MeleeSpeedMultiplier(item, player);

			return multiplier;
		}

		private delegate void DelegateGetHealLife(Item item, Player player, bool quickHeal, ref int healValue);
		private static HookList HookGetHealLife = AddHook<DelegateGetHealLife>(g => g.GetHealLife);
		/// <summary>
		/// Calls ModItem.GetHealLife, then all GlobalItem.GetHealLife hooks.
		/// </summary>
		public static void GetHealLife(Item item, Player player, bool quickHeal, ref int healValue) {
			if (item.IsAir)
				return;

			item.ModItem?.GetHealLife(player, quickHeal, ref healValue);

			foreach (var g in HookGetHealLife.arr)
				g.Instance(item).GetHealLife(item, player, quickHeal, ref healValue);
		}

		private delegate void DelegateGetHealMana(Item item, Player player, bool quickHeal, ref int healValue);
		private static HookList HookGetHealMana = AddHook<DelegateGetHealMana>(g => g.GetHealMana);
		/// <summary>
		/// Calls ModItem.GetHealMana, then all GlobalItem.GetHealMana hooks.
		/// </summary>
		public static void GetHealMana(Item item, Player player, bool quickHeal, ref int healValue) {
			if (item.IsAir)
				return;

			item.ModItem?.GetHealMana(player, quickHeal, ref healValue);

			foreach (var g in HookGetHealMana.arr)
				g.Instance(item).GetHealMana(item, player, quickHeal, ref healValue);
		}

		private delegate void DelegateModifyManaCost(Item item, Player player, ref float reduce, ref float mult);
		private static HookList HookModifyManaCost = AddHook<DelegateModifyManaCost>(g => g.ModifyManaCost);
		/// <summary>
		/// Calls ModItem.ModifyManaCost, then all GlobalItem.ModifyManaCost hooks.
		/// </summary>
		public static void ModifyManaCost(Item item, Player player, ref float reduce, ref float mult) {
			if (item.IsAir)
				return;
			
			item.ModItem?.ModifyManaCost(player, ref reduce, ref mult);

			foreach (var g in HookModifyManaCost.arr) {
				g.Instance(item).ModifyManaCost(item, player, ref reduce, ref mult);
			}
		}

		private static HookList HookOnMissingMana = AddHook<Action<Item, Player, int>>(g => g.OnMissingMana);
		/// <summary>
		/// Calls ModItem.OnMissingMana, then all GlobalItem.OnMissingMana hooks.
		/// </summary>
		public static void OnMissingMana(Item item, Player player, int neededMana) {
			if (item.IsAir)
				return;
			
			item.ModItem?.OnMissingMana(player, neededMana);

			foreach (var g in HookOnMissingMana.arr) {
				g.Instance(item).OnMissingMana(item, player, neededMana);
			}
		}

		private static HookList HookOnConsumeMana = AddHook<Action<Item, Player, int>>(g => g.OnConsumeMana);
		/// <summary>
		/// Calls ModItem.OnConsumeMana, then all GlobalItem.OnConsumeMana hooks.
		/// </summary>
		public static void OnConsumeMana(Item item, Player player, int manaConsumed) {
			if (item.IsAir)
				return;
			
			item.ModItem?.OnConsumeMana(player, manaConsumed);

			foreach (var g in HookOnConsumeMana.arr) {
				g.Instance(item).OnConsumeMana(item, player, manaConsumed);
			}
		}

		private delegate void DelegateModifyResearchSorting(Item item, ref ContentSamples.CreativeHelper.ItemGroup itemGroup);
		private static HookList HookModifyResearchSorting = AddHook<DelegateModifyResearchSorting>(g => g.ModifyResearchSorting);
		public static void ModifyResearchSorting(Item item, ref ContentSamples.CreativeHelper.ItemGroup itemGroup) {
			if (item.IsAir)
				return;

			item.ModItem?.ModifyResearchSorting(ref itemGroup);

			foreach (var g in HookModifyResearchSorting.arr)
				g.Instance(item).ModifyResearchSorting(item, ref itemGroup);
		}

		private delegate void DelegateModifyWeaponDamage(Item item, Player player, ref Modifier damage, ref float flat);
		private static HookList HookModifyWeaponDamage = AddHook<DelegateModifyWeaponDamage>(g => g.ModifyWeaponDamage);
		/// <summary>
		/// Calls ModItem.HookModifyWeaponDamage, then all GlobalItem.HookModifyWeaponDamage hooks.
		/// </summary>
		public static void ModifyWeaponDamage(Item item, Player player, ref Modifier damage, ref float flat) {
			if (item.IsAir)
				return;

			item.ModItem?.ModifyWeaponDamage(player, ref damage, ref flat);

			foreach (var g in HookModifyWeaponDamage.arr)
				g.Instance(item).ModifyWeaponDamage(item, player, ref damage, ref flat);
		}

		private delegate void DelegateGetWeaponKnockback(Item item, Player player, ref float knockback);
		private static HookList HookGetWeaponKnockback = AddHook<DelegateGetWeaponKnockback>(g => g.GetWeaponKnockback);
		/// <summary>
		/// Calls ModItem.GetWeaponKnockback, then all GlobalItem.GetWeaponKnockback hooks.
		/// </summary>
		public static void GetWeaponKnockback(Item item, Player player, ref float knockback) {
			if (item.IsAir)
				return;

			item.ModItem?.GetWeaponKnockback(player, ref knockback);

			foreach (var g in HookGetWeaponKnockback.arr)
				g.Instance(item).GetWeaponKnockback(item, player, ref knockback);
		}


		private delegate void DelegateGetWeaponCrit(Item item, Player player, ref int crit);
		private static HookList HookGetWeaponCrit = AddHook<DelegateGetWeaponCrit>(g => g.GetWeaponCrit);
		/// <summary>
		/// Calls ModItem.GetWeaponCrit, then all GlobalItem.GetWeaponCrit hooks.
		/// </summary>
		public static void GetWeaponCrit(Item item, Player player, ref int crit) {
			if (item.IsAir)
				return;

			item.ModItem?.GetWeaponCrit(player, ref crit);

			foreach (var g in HookGetWeaponCrit.arr)
				g.Instance(item).GetWeaponCrit(item, player, ref crit);
		}

		/// <summary>
		/// If the item is a modded item, ModItem.checkProjOnSwing is true, and the player is not at the beginning of the item's use animation, sets canShoot to false.
		/// </summary>
		public static bool CheckProjOnSwing(Player player, Item item) {
			return item.ModItem == null || !item.ModItem.OnlyShootOnSwing || player.itemAnimation == player.itemAnimationMax - 1;
		}

		private delegate void DelegatePickAmmo(Item weapon, Item ammo, Player player, ref int type, ref float speed, ref int damage, ref float knockback);
		private static HookList HookPickAmmo = AddHook<DelegatePickAmmo>(g => g.PickAmmo);
		/// <summary>
		/// Calls ModItem.PickAmmo, then all GlobalItem.PickAmmo hooks.
		/// </summary>
		public static void PickAmmo(Item weapon, Item ammo, Player player, ref int type, ref float speed, ref int damage, ref float knockback) {
			ammo.ModItem?.PickAmmo(weapon, player, ref type, ref speed, ref damage, ref knockback);

			foreach (var g in HookPickAmmo.arr) {
				g.Instance(ammo).PickAmmo(weapon, ammo, player, ref type, ref speed, ref damage, ref knockback);
			}
		}

		private static HookList HookConsumeAmmo = AddHook<Func<Item, Player, bool>>(g => g.ConsumeAmmo);
		//near end of Terraria.Player.PickAmmo before flag2 is checked add
		//  if(!ItemLoader.ConsumeAmmo(sItem, item, this)) { flag2 = true; }
		/// <summary>
		/// Calls ModItem.ConsumeAmmo for the weapon, ModItem.ConsumeAmmo for the ammo, then each GlobalItem.ConsumeAmmo hook for the weapon and ammo, until one of them returns false. If all of them return true, returns true.
		/// </summary>
		public static bool ConsumeAmmo(Item item, Item ammo, Player player) {
			if (item.ModItem != null && !item.ModItem.ConsumeAmmo(player) ||
					ammo.ModItem != null && !ammo.ModItem.ConsumeAmmo(player))
				return false;

			foreach (var g in HookConsumeAmmo.arr) {
				if (!g.Instance(item).ConsumeAmmo(item, player) ||
					!g.Instance(ammo).ConsumeAmmo(ammo, player))
					return false;
			}

			return true;
		}

		private static HookList HookOnConsumeAmmo = AddHook<Action<Item, Player>>(g => g.OnConsumeAmmo);
		/// <summary>
		/// Calls ModItem.OnConsumeAmmo for the weapon, ModItem.OnConsumeAmmo for the ammo, then each GlobalItem.OnConsumeAmmo hook for the weapon and ammo.
		/// </summary>
		public static void OnConsumeAmmo(Item item, Item ammo, Player player) {
			if (item.IsAir)
				return;

			item.ModItem?.OnConsumeAmmo(player);
			ammo.ModItem?.OnConsumeAmmo(player);

			foreach (var g in HookOnConsumeAmmo.arr) {
				g.Instance(item).OnConsumeAmmo(item, player);
				g.Instance(ammo).OnConsumeAmmo(ammo, player);
			}
		}

		private delegate bool DelegateShoot(Item item, Player player, ref Vector2 position, ref float speedX, ref float speedY, ref int type, ref int damage, ref float knockBack);
		private static HookList HookShoot = AddHook<DelegateShoot>(g => g.Shoot);
		//in Terraria.Player.ItemCheck at end of if/else chain for shooting place if on last else
		//  if(ItemLoader.Shoot(item, this, ref vector2, ref num78, ref num79, ref num71, ref num73, ref num74))
		/// <summary>
		/// Calls each GlobalItem.Shoot hook, then ModItem.Shoot, until one of them returns false. If all of them return true, returns true.
		/// </summary>
		/// <param name="item">The weapon item.</param>
		/// <param name="player">The player.</param>
		/// <param name="position">The shoot spawn position.</param>
		/// <param name="speedX">The speed x calculated from shootSpeed and mouse position.</param>
		/// <param name="speedY">The speed y calculated from shootSpeed and mouse position.</param>
		/// <param name="type">The projectile type choosen by ammo and weapon.</param>
		/// <param name="damage">The projectile damage.</param>
		/// <param name="knockBack">The projectile knock back.</param>
		/// <returns></returns>
		public static bool Shoot(Item item, Player player, ref Vector2 position, ref float speedX, ref float speedY, ref int type, ref int damage, ref float knockBack) {
			bool result = true;

			foreach (var g in HookShoot.arr) {
				result &= g.Instance(item).Shoot(item, player, ref position, ref speedX, ref speedY, ref type, ref damage, ref knockBack);
			}

			if (result && item.ModItem != null) {
				return item.ModItem.Shoot(player, ref position, ref speedX, ref speedY, ref type, ref damage, ref knockBack);
			}

			return result;
		}

		private delegate void DelegateUseItemHitbox(Item item, Player player, ref Rectangle hitbox, ref bool noHitbox);
		private static HookList HookUseItemHitbox = AddHook<DelegateUseItemHitbox>(g => g.UseItemHitbox);
		//in Terraria.Player.ItemCheck after end of useStyle if/else chain for melee hitbox
		//  call ItemLoader.UseItemHitbox(item, this, ref r2, ref flag17)
		/// <summary>
		/// Calls ModItem.UseItemHitbox, then all GlobalItem.UseItemHitbox hooks.
		/// </summary>
		public static void UseItemHitbox(Item item, Player player, ref Rectangle hitbox, ref bool noHitbox) {
			item.ModItem?.UseItemHitbox(player, ref hitbox, ref noHitbox);

			foreach (var g in HookUseItemHitbox.arr)
				g.Instance(item).UseItemHitbox(item, player, ref hitbox, ref noHitbox);
		}

		private static HookList HookMeleeEffects = AddHook<Action<Item, Player, Rectangle>>(g => g.MeleeEffects);
		//in Terraria.Player.ItemCheck after magma stone dust effect for melee weapons
		//  call ItemLoader.MeleeEffects(item, this, r2)
		/// <summary>
		/// Calls ModItem.MeleeEffects and all GlobalItem.MeleeEffects hooks.
		/// </summary>
		public static void MeleeEffects(Item item, Player player, Rectangle hitbox) {
			item.ModItem?.MeleeEffects(player, hitbox);

			foreach (var g in HookMeleeEffects.arr)
				g.Instance(item).MeleeEffects(item, player, hitbox);
		}

		private static HookList HookCanHitNPC = AddHook<Func<Item, Player, NPC, bool?>>(g => g.CanHitNPC);
		//in Terraria.Player.ItemCheck before checking whether npc type can be hit add
		//  bool? modCanHit = ItemLoader.CanHitNPC(item, this, Main.npc[num292]);
		//  if(modCanHit.HasValue && !modCanHit.Value) { continue; }
		//in if statement afterwards add || (modCanHit.HasValue && modCanHit.Value)
		/// <summary>
		/// Gathers the results of ModItem.CanHitNPC and all GlobalItem.CanHitNPC hooks. 
		/// If any of them returns false, this returns false. 
		/// Otherwise, if any of them returns true then this returns true. 
		/// If all of them return null, this returns null.
		/// </summary>
		public static bool? CanHitNPC(Item item, Player player, NPC target) {
			bool? flag = null;

			foreach (GlobalItem g in HookCanHitNPC.arr) {
				bool? canHit = g.Instance(item).CanHitNPC(item, player, target);

				if (canHit.HasValue) {
					if (!canHit.Value) {
						return false;
					}

					flag = true;
				}
			}

			if (item.ModItem != null) {
				bool? canHit = item.ModItem.CanHitNPC(player, target);

				if (canHit.HasValue) {
					if (!canHit.Value) {
						return false;
					}

					flag = true;
				}
			}

			return flag;
		}

		private delegate void DelegateModifyHitNPC(Item item, Player player, NPC target, ref int damage, ref float knockBack, ref bool crit);
		private static HookList HookModifyHitNPC = AddHook<DelegateModifyHitNPC>(g => g.ModifyHitNPC);
		//in Terraria.Player.ItemCheck for melee attacks after damage variation
		//  call ItemLoader.ModifyHitNPC(item, this, Main.npc[num292], ref num282, ref num283, ref flag18)
		/// <summary>
		/// Calls ModItem.ModifyHitNPC, then all GlobalItem.ModifyHitNPC hooks.
		/// </summary>
		public static void ModifyHitNPC(Item item, Player player, NPC target, ref int damage, ref float knockBack, ref bool crit) {
			item.ModItem?.ModifyHitNPC(player, target, ref damage, ref knockBack, ref crit);

			foreach (var g in HookModifyHitNPC.arr)
				g.Instance(item).ModifyHitNPC(item, player, target, ref damage, ref knockBack, ref crit);
		}

		private static HookList HookOnHitNPC = AddHook<Action<Item, Player, NPC, int, float, bool>>(g => g.OnHitNPC);
		//in Terraria.Player.ItemCheck for melee attacks before updating informational accessories
		//  call ItemLoader.OnHitNPC(item, this, Main.npc[num292], num295, num283, flag18)
		/// <summary>
		/// Calls ModItem.OnHitNPC and all GlobalItem.OnHitNPC hooks.
		/// </summary>
		public static void OnHitNPC(Item item, Player player, NPC target, int damage, float knockBack, bool crit) {
			item.ModItem?.OnHitNPC(player, target, damage, knockBack, crit);

			foreach (var g in HookOnHitNPC.arr)
				g.Instance(item).OnHitNPC(item, player, target, damage, knockBack, crit);
		}

		private static HookList HookCanHitPvp = AddHook<Func<Item, Player, Player, bool>>(g => g.CanHitPvp);
		//in Terraria.Player.ItemCheck add to beginning of pvp collision check
		/// <summary>
		/// Calls all GlobalItem.CanHitPvp hooks, then ModItem.CanHitPvp, until one of them returns false. 
		/// If all of them return true, this returns true.
		/// </summary>
		public static bool CanHitPvp(Item item, Player player, Player target) {
			foreach (var g in HookCanHitPvp.arr)
				if (!g.Instance(item).CanHitPvp(item, player, target))
					return false;

			return item.ModItem == null || item.ModItem.CanHitPvp(player, target);
		}

		private delegate void DelegateModifyHitPvp(Item item, Player player, Player target, ref int damage, ref bool crit);
		private static HookList HookModifyHitPvp = AddHook<DelegateModifyHitPvp>(g => g.ModifyHitPvp);
		//in Terraria.Player.ItemCheck for pvp melee attacks after damage variation
		//  call ItemLoader.ModifyHitPvp(item, this, Main.player[num302], ref num282, ref flag20)
		/// <summary>
		/// Calls ModItem.ModifyHitPvp, then all GlobalItem.ModifyHitPvp hooks.
		/// </summary>
		public static void ModifyHitPvp(Item item, Player player, Player target, ref int damage, ref bool crit) {
			item.ModItem?.ModifyHitPvp(player, target, ref damage, ref crit);

			foreach (var g in HookModifyHitPvp.arr)
				g.Instance(item).ModifyHitPvp(item, player, target, ref damage, ref crit);
		}

		private static HookList HookOnHitPvp = AddHook<Action<Item, Player, Player, int, bool>>(g => g.OnHitPvp);
		//in Terraria.Player.ItemCheck for pvp melee attacks before NetMessage stuff
		//  call ItemLoader.OnHitPvp(item, this, Main.player[num302], num304, flag20)
		/// <summary>
		/// Calls ModItem.OnHitPvp and all GlobalItem.OnHitPvp hooks.
		/// </summary>
		public static void OnHitPvp(Item item, Player player, Player target, int damage, bool crit) {
			item.ModItem?.OnHitPvp(player, target, damage, crit);

			foreach (var g in HookOnHitPvp.arr)
				g.Instance(item).OnHitPvp(item, player, target, damage, crit);
		}

		private static HookList HookUseItem = AddHook<Func<Item, Player, bool?>>(g => g.UseItem);
		/// <summary>
		/// Returns false if any of ModItem.UseItem or GlobalItem.UseItem return false.
		/// Returns true if anything returns true without returning false.
		/// Returns null by default.
		/// Does not fail fast (calls every hook)
		/// </summary>
		public static bool? UseItem(Item item, Player player) {
			if (item.IsAir)
				return false;

<<<<<<< HEAD
			bool? result = null;
=======
			bool flag = false;
			if (item.ModItem != null)
				flag |= item.ModItem.UseItem(player);
>>>>>>> 783c75e1

			foreach (var g in HookUseItem.arr) {
				bool? useItem = g.Instance(item).UseItem(item, player);

				if (useItem.HasValue && result != false) {
					result = useItem.Value;
				}
			}

			bool? modItemResult = item.modItem?.UseItem(player);

			return result ?? modItemResult;
		}

		private static HookList HookConsumeItem = AddHook<Func<Item, Player, bool>>(g => g.ConsumeItem);
		//near end of Terraria.Player.ItemCheck
		//  if (flag22 && ItemLoader.ConsumeItem(item, this))
		/// <summary>
		/// If ModItem.ConsumeItem or any of the GlobalItem.ConsumeItem hooks returns false, sets consume to false.
		/// </summary>
		public static bool ConsumeItem(Item item, Player player) {
			if (item.IsAir) return true;
			if (item.ModItem != null && !item.ModItem.ConsumeItem(player))
				return false;

			foreach (var g in HookConsumeItem.arr)
				if (!g.Instance(item).ConsumeItem(item, player))
					return false;

			OnConsumeItem(item, player);
			return true;
		}

		private static HookList HookOnConsumeItem = AddHook<Action<Item, Player>>(g => g.OnConsumeItem);
		/// <summary>
		/// Calls ModItem.OnConsumeItem and all GlobalItem.OnConsumeItem hooks.
		/// </summary>
		public static void OnConsumeItem(Item item, Player player) {
			if (item.IsAir)
				return;

			item.ModItem?.OnConsumeItem(player);

			foreach (var g in HookOnConsumeItem.arr)
				g.Instance(item).OnConsumeItem(item, player);
		}

		private static HookList HookUseItemFrame = AddHook<Func<Item, Player, bool>>(g => g.UseItemFrame);
		//in Terraria.Player.PlayerFrame at end of useStyle if/else chain
		//  call if(ItemLoader.UseItemFrame(this.inventory[this.selectedItem], this)) { return; }
		/// <summary>
		/// Calls ModItem.UseItemFrame, then all GlobalItem.UseItemFrame hooks, until one of them returns true. Returns whether any of the hooks returned true.
		/// </summary>
		public static bool UseItemFrame(Item item, Player player) {
			if (item.ModItem != null && item.ModItem.UseItemFrame(player))
				return true;

			foreach (var g in HookUseItemFrame.arr)
				if (g.Instance(item).UseItemFrame(item, player))
					return true;

			return false;
		}

		private static HookList HookHoldItemFrame = AddHook<Func<Item, Player, bool>>(g => g.HoldItemFrame);
		//in Terraria.Player.PlayerFrame at end of holdStyle if statements
		//  call if(ItemLoader.HoldItemFrame(this.inventory[this.selectedItem], this)) { return; }
		/// <summary>
		/// Calls ModItem.HoldItemFrame, then all GlobalItem.HoldItemFrame hooks, until one of them returns true. Returns whether any of the hooks returned true.
		/// </summary>
		public static bool HoldItemFrame(Item item, Player player) {
			if (item.IsAir)
				return false;

			if (item.ModItem != null && item.ModItem.HoldItemFrame(player))
				return true;

			foreach (var g in HookHoldItemFrame.arr)
				if (g.Instance(item).HoldItemFrame(item, player))
					return true;

			return false;
		}

		private static HookList HookAltFunctionUse = AddHook<Func<Item, Player, bool>>(g => g.AltFunctionUse);
		/// <summary>
		/// Calls ModItem.AltFunctionUse, then all GlobalItem.AltFunctionUse hooks, until one of them returns true. Returns whether any of the hooks returned true.
		/// </summary>
		public static bool AltFunctionUse(Item item, Player player) {
			if (item.IsAir)
				return false;

			if (item.ModItem != null && item.ModItem.AltFunctionUse(player))
				return true;

			foreach (var g in HookAltFunctionUse.arr)
				if (g.Instance(item).AltFunctionUse(item, player))
					return true;

			return false;
		}

		private static HookList HookUpdateInventory = AddHook<Action<Item, Player>>(g => g.UpdateInventory);
		//place at end of first for loop in Terraria.Player.UpdateEquips
		//  call ItemLoader.UpdateInventory(this.inventory[j], this)
		/// <summary>
		/// Calls ModItem.UpdateInventory and all GlobalItem.UpdateInventory hooks.
		/// </summary>
		public static void UpdateInventory(Item item, Player player) {
			if (item.IsAir)
				return;

			item.ModItem?.UpdateInventory(player);

			foreach (var g in HookUpdateInventory.arr)
				g.Instance(item).UpdateInventory(item, player);
		}

		private static HookList HookUpdateEquip = AddHook<Action<Item, Player>>(g => g.UpdateEquip);
		/// <summary>
		/// Hook at the end of Player.VanillaUpdateEquip can be called from modded slots for modded equipments
		/// </summary>
		public static void UpdateEquip(Item item, Player player) {
			if (item.IsAir)
				return;

			item.ModItem?.UpdateEquip(player);

			foreach (var g in HookUpdateEquip.arr)
				g.Instance(item).UpdateEquip(item, player);
		}

		private static HookList HookUpdateAccessory = AddHook<Action<Item, Player, bool>>(g => g.UpdateAccessory);
		/// <summary>
		/// Hook at the end of Player.ApplyEquipFunctional can be called from modded slots for modded equipments
		/// </summary>
		public static void UpdateAccessory(Item item, Player player, bool hideVisual) {
			if (item.IsAir)
				return;

			item.ModItem?.UpdateAccessory(player, hideVisual);

			foreach (var g in HookUpdateAccessory.arr)
				g.Instance(item).UpdateAccessory(item, player, hideVisual);
		}

		private static HookList HookUpdateVanity = AddHook<Action<Item, Player>>(g => g.UpdateVanity);
		/// <summary>
		/// Hook at the end of Player.ApplyEquipVanity can be called from modded slots for modded equipments
		/// </summary>
		public static void UpdateVanity(Item item, Player player) {
			if (item.IsAir)
				return;

			item.ModItem?.UpdateVanity(player);

			foreach (var g in HookUpdateVanity.arr)
				g.Instance(item).UpdateVanity(item, player);
		}

		private static HookList HookUpdateArmorSet = AddHook<Action<Player, string>>(g => g.UpdateArmorSet);
		//at end of Terraria.Player.UpdateArmorSets call ItemLoader.UpdateArmorSet(this, this.armor[0], this.armor[1], this.armor[2])
		/// <summary>
		/// If the head's ModItem.IsArmorSet returns true, calls the head's ModItem.UpdateArmorSet. This is then repeated for the body, then the legs. Then for each GlobalItem, if GlobalItem.IsArmorSet returns a non-empty string, calls GlobalItem.UpdateArmorSet with that string.
		/// </summary>
		public static void UpdateArmorSet(Player player, Item head, Item body, Item legs) {
			if (head.ModItem != null && head.ModItem.IsArmorSet(head, body, legs))
				head.ModItem.UpdateArmorSet(player);

			if (body.ModItem != null && body.ModItem.IsArmorSet(head, body, legs))
				body.ModItem.UpdateArmorSet(player);

			if (legs.ModItem != null && legs.ModItem.IsArmorSet(head, body, legs))
				legs.ModItem.UpdateArmorSet(player);

			foreach (GlobalItem globalItem in HookUpdateArmorSet.arr) {
				string set = globalItem.IsArmorSet(head, body, legs);
				if (!string.IsNullOrEmpty(set))
					globalItem.UpdateArmorSet(player, set);
			}
		}

		private static HookList HookPreUpdateVanitySet = AddHook<Action<Player, string>>(g => g.PreUpdateVanitySet);
		//in Terraria.Player.PlayerFrame after setting armor effects fields call this
		/// <summary>
		/// If the player's head texture's IsVanitySet returns true, calls the equipment texture's PreUpdateVanitySet. This is then repeated for the player's body, then the legs. Then for each GlobalItem, if GlobalItem.IsVanitySet returns a non-empty string, calls GlobalItem.PreUpdateVanitySet, using player.head, player.body, and player.legs.
		/// </summary>
		public static void PreUpdateVanitySet(Player player) {
			EquipTexture headTexture = EquipLoader.GetEquipTexture(EquipType.Head, player.head);
			EquipTexture bodyTexture = EquipLoader.GetEquipTexture(EquipType.Body, player.body);
			EquipTexture legTexture = EquipLoader.GetEquipTexture(EquipType.Legs, player.legs);
			if (headTexture != null && headTexture.IsVanitySet(player.head, player.body, player.legs))
				headTexture.PreUpdateVanitySet(player);

			if (bodyTexture != null && bodyTexture.IsVanitySet(player.head, player.body, player.legs))
				bodyTexture.PreUpdateVanitySet(player);

			if (legTexture != null && legTexture.IsVanitySet(player.head, player.body, player.legs))
				legTexture.PreUpdateVanitySet(player);

			foreach (GlobalItem globalItem in HookPreUpdateVanitySet.arr) {
				string set = globalItem.IsVanitySet(player.head, player.body, player.legs);
				if (!string.IsNullOrEmpty(set))
					globalItem.PreUpdateVanitySet(player, set);
			}
		}

		private static HookList HookUpdateVanitySet = AddHook<Action<Player, string>>(g => g.UpdateVanitySet);
		//in Terraria.Player.PlayerFrame after armor sets creating dust call this
		/// <summary>
		/// If the player's head texture's IsVanitySet returns true, calls the equipment texture's UpdateVanitySet. This is then repeated for the player's body, then the legs. Then for each GlobalItem, if GlobalItem.IsVanitySet returns a non-empty string, calls GlobalItem.UpdateVanitySet, using player.head, player.body, and player.legs.
		/// </summary>
		public static void UpdateVanitySet(Player player) {
			EquipTexture headTexture = EquipLoader.GetEquipTexture(EquipType.Head, player.head);
			EquipTexture bodyTexture = EquipLoader.GetEquipTexture(EquipType.Body, player.body);
			EquipTexture legTexture = EquipLoader.GetEquipTexture(EquipType.Legs, player.legs);
			if (headTexture != null && headTexture.IsVanitySet(player.head, player.body, player.legs))
				headTexture.UpdateVanitySet(player);

			if (bodyTexture != null && bodyTexture.IsVanitySet(player.head, player.body, player.legs))
				bodyTexture.UpdateVanitySet(player);

			if (legTexture != null && legTexture.IsVanitySet(player.head, player.body, player.legs))
				legTexture.UpdateVanitySet(player);

			foreach (GlobalItem globalItem in HookUpdateVanitySet.arr) {
				string set = globalItem.IsVanitySet(player.head, player.body, player.legs);
				if (!string.IsNullOrEmpty(set))
					globalItem.UpdateVanitySet(player, set);
			}
		}

		private static HookList HookArmorSetShadows = AddHook<Action<Player, string>>(g => g.ArmorSetShadows);
		//in Terraria.Main.DrawPlayers after armor combinations setting flags call
		//  ItemLoader.ArmorSetShadows(player);
		/// <summary>
		/// If the player's head texture's IsVanitySet returns true, calls the equipment texture's ArmorSetShadows. This is then repeated for the player's body, then the legs. Then for each GlobalItem, if GlobalItem.IsVanitySet returns a non-empty string, calls GlobalItem.ArmorSetShadows, using player.head, player.body, and player.legs.
		/// </summary>
		public static void ArmorSetShadows(Player player) {
			EquipTexture headTexture = EquipLoader.GetEquipTexture(EquipType.Head, player.head);
			EquipTexture bodyTexture = EquipLoader.GetEquipTexture(EquipType.Body, player.body);
			EquipTexture legTexture = EquipLoader.GetEquipTexture(EquipType.Legs, player.legs);
			if (headTexture != null && headTexture.IsVanitySet(player.head, player.body, player.legs))
				headTexture.ArmorSetShadows(player);

			if (bodyTexture != null && bodyTexture.IsVanitySet(player.head, player.body, player.legs))
				bodyTexture.ArmorSetShadows(player);

			if (legTexture != null && legTexture.IsVanitySet(player.head, player.body, player.legs))
				legTexture.ArmorSetShadows(player);

			foreach (GlobalItem globalItem in HookArmorSetShadows.arr) {
				string set = globalItem.IsVanitySet(player.head, player.body, player.legs);
				if (!string.IsNullOrEmpty(set))
					globalItem.ArmorSetShadows(player, set);
			}
		}

		private delegate void DelegateSetMatch(int armorSlot, int type, bool male, ref int equipSlot, ref bool robes);
		private static HookList HookSetMatch = AddHook<DelegateSetMatch>(g => g.SetMatch);
		/// <summary>
		/// Calls EquipTexture.SetMatch, then all GlobalItem.SetMatch hooks.
		/// </summary>   
		public static void SetMatch(int armorSlot, int type, bool male, ref int equipSlot, ref bool robes) {
			EquipTexture texture = EquipLoader.GetEquipTexture((EquipType)armorSlot, type);
			texture?.SetMatch(male, ref equipSlot, ref robes);

			foreach (var g in HookSetMatch.arr)
				g.SetMatch(armorSlot, type, male, ref equipSlot, ref robes);
		}

		private static HookList HookCanRightClick = AddHook<Func<Item, bool>>(g => g.CanRightClick);
		//in Terraria.UI.ItemSlot.RightClick in end of item-opening if/else chain before final else
		//  make else if(ItemLoader.CanRightClick(inv[slot]))
		/// <summary>
		/// Calls ModItem.CanRightClick, then all GlobalItem.CanRightClick hooks, until one of the returns true. If one of the returns true, returns Main.mouseRight. Otherwise, returns false.
		/// </summary>
		public static bool CanRightClick(Item item) {
			if (item.IsAir || !Main.mouseRight)
				return false;

			if (item.ModItem != null && item.ModItem.CanRightClick())
				return true;

			foreach (var g in HookCanRightClick.arr)
				if (g.Instance(item).CanRightClick(item))
					return true;

			return false;
		}

		private static HookList HookRightClick = AddHook<Action<Item, Player>>(g => g.RightClick);
		//in Terraria.UI.ItemSlot in block from CanRightClick call ItemLoader.RightClick(inv[slot], player)
		/// <summary>
		/// If Main.mouseRightRelease is true, the following steps are taken:
		/// 1. Call ModItem.RightClick
		/// 2. Calls all GlobalItem.RightClick hooks
		/// 3. Call ItemLoader.ConsumeItem, and if it returns true, decrements the item's stack
		/// 4. Sets the item's type to 0 if the item's stack is 0
		/// 5. Plays the item-grabbing sound
		/// 6. Sets Main.stackSplit to 30
		/// 7. Sets Main.mouseRightRelease to false
		/// 8. Calls Recipe.FindRecipes.
		/// </summary>
		public static void RightClick(Item item, Player player) {
			if (!Main.mouseRightRelease)
				return;

			item.ModItem?.RightClick(player);

			foreach (var g in HookRightClick.arr)
				g.Instance(item).RightClick(item, player);

			if (ConsumeItem(item, player) && --item.stack == 0)
				item.SetDefaults();

			SoundEngine.PlaySound(7);
			Main.stackSplit = 30;
			Main.mouseRightRelease = false;
			Recipe.FindRecipes();
		}

		//in Terraria.UI.ItemSlot add this to boss bag check
		/// <summary>
		/// Returns whether ModItem.bossBagNPC is greater than 0. Returns false if item is not a modded item.
		/// </summary>
		public static bool IsModBossBag(Item item) {
			return item.ModItem != null && item.ModItem.BossBagNPC > 0;
		}

		//in Terraria.Player.OpenBossBag after setting num14 call
		//  ItemLoader.OpenBossBag(type, this, ref num14);
		/// <summary>
		/// If the item is a modded item and ModItem.bossBagNPC is greater than 0, calls ModItem.OpenBossBag and sets npc to ModItem.bossBagNPC.
		/// </summary>
		public static void OpenBossBag(int type, Player player, ref int npc) {
			ModItem modItem = GetItem(type);
			if (modItem != null && modItem.BossBagNPC > 0) {
				modItem.OpenBossBag(player);
				npc = modItem.BossBagNPC;
			}
		}

		private static HookList HookPreOpenVanillaBag = AddHook<Func<string, Player, int, bool>>(g => g.PreOpenVanillaBag);
		//in beginning of Terraria.Player.openBag methods add
		//  if(!ItemLoader.PreOpenVanillaBag("bagName", this, arg)) { return; }
		//at the end of the following methods in Player.cs, add: NPCLoader.blockLoot.Clear(); // clear blockloot
		//methods: OpenBossBag, openCrate, openGoodieBag, openHerbBag, openLockbox, openPresent
		/// <summary>
		/// Calls each GlobalItem.PreOpenVanillaBag hook until one of them returns false. Returns true if all of them returned true.
		/// </summary>
		public static bool PreOpenVanillaBag(string context, Player player, int arg) {
			bool result = true;
			foreach (var g in HookPreOpenVanillaBag.arr)
				result &= g.PreOpenVanillaBag(context, player, arg);

			if (!result) {
				NPCLoader.blockLoot.Clear(); // clear blockloot
				return false;
			}

			return true;
		}

		private static HookList HookOpenVanillaBag = AddHook<Action<string, Player, int>>(g => g.OpenVanillaBag);
		//in Terraria.Player.openBag methods after PreOpenVanillaBag if statements
		//  add ItemLoader.OpenVanillaBag("bagname", this, arg);
		/// <summary>
		/// Calls all GlobalItem.OpenVanillaBag hooks.
		/// </summary>
		public static void OpenVanillaBag(string context, Player player, int arg) {
			foreach (var g in HookOpenVanillaBag.arr)
				g.OpenVanillaBag(context, player, arg);
		}

		private delegate bool DelegateReforgePrice(Item item, ref int reforgePrice, ref bool canApplyDiscount);
		private static HookList HookReforgePrice = AddHook<DelegateReforgePrice>(g => g.ReforgePrice);
		/// <summary>
		/// Call all ModItem.ReforgePrice, then GlobalItem.ReforgePrice hooks.
		/// </summary>
		/// <param name="canApplyDiscount"></param>
		/// <returns></returns>
		public static bool ReforgePrice(Item item, ref int reforgePrice, ref bool canApplyDiscount) {
			bool b = item.ModItem?.ReforgePrice(ref reforgePrice, ref canApplyDiscount) ?? true;
			foreach (var g in HookReforgePrice.arr)
				b &= g.Instance(item).ReforgePrice(item, ref reforgePrice, ref canApplyDiscount);
			return b;
		}

		// @todo: PreReforge marked obsolete until v0.11
		private static HookList HookPreReforge = AddHook<Func<Item, bool>>(g => g.PreReforge);
		/// <summary>
		/// Calls ModItem.PreReforge, then all GlobalItem.PreReforge hooks.
		/// </summary>
		public static bool PreReforge(Item item) {
			bool b = item.ModItem?.PreReforge() ?? true;

			foreach (var g in HookPreReforge.arr)
				b &= g.Instance(item).PreReforge(item);

			return b;
		}

		private static HookList HookPostReforge = AddHook<Action<Item>>(g => g.PostReforge);
		/// <summary>
		/// Calls ModItem.PostReforge, then all GlobalItem.PostReforge hooks.
		/// </summary>
		public static void PostReforge(Item item) {
			item.ModItem?.PostReforge();
			foreach (var g in HookPostReforge.arr)
				g.Instance(item).PostReforge(item);
		}

		private delegate void DelegateDrawHands(int body, ref bool drawHands, ref bool drawArms);
		private static HookList HookDrawHands = AddHook<DelegateDrawHands>(g => g.DrawHands);
		/// <summary>
		/// Calls the item's body equipment texture's DrawHands hook, then all GlobalItem.DrawHands hooks.
		/// </summary>
		public static void DrawHands(Player player, ref bool drawHands, ref bool drawArms) {
			EquipTexture texture = EquipLoader.GetEquipTexture(EquipType.Body, player.body);
			texture?.DrawHands(ref drawHands, ref drawArms);

			foreach (var g in HookDrawHands.arr)
				g.DrawHands(player.body, ref drawHands, ref drawArms);
		}

		private delegate void DelegateDrawHair(int body, ref bool drawHair, ref bool drawAltHair);
		private static HookList HookDrawHair = AddHook<DelegateDrawHair>(g => g.DrawHair);
		//in Terraria.Main.DrawPlayerHead after if statement that sets flag2 to true
		//  call ItemLoader.DrawHair(drawPlayer, ref flag, ref flag2)
		//in Terraria.Main.DrawPlayer after if statement that sets flag5 to true
		//  call ItemLoader.DrawHair(drawPlayer, ref flag4, ref flag5)
		/// <summary>
		/// Calls the item's head equipment texture's DrawHair hook, then all GlobalItem.DrawHair hooks.
		/// </summary>
		public static void DrawHair(Player player, ref bool drawHair, ref bool drawAltHair) {
			EquipTexture texture = EquipLoader.GetEquipTexture(EquipType.Head, player.head);
			texture?.DrawHair(ref drawHair, ref drawAltHair);

			foreach (var g in HookDrawHair.arr)
				g.DrawHair(player.head, ref drawHair, ref drawAltHair);
		}

		private static HookList HookDrawHead = AddHook<Func<int, bool>>(g => g.DrawHead);
		//in Terraria.Main.DrawPlayerHead in if statement after ItemLoader.DrawHair
		//and in Terraria.Main.DrawPlayer in if (!drawPlayer.invis && drawPlayer.head != 38 && drawPlayer.head != 135)
		//  use && with ItemLoader.DrawHead(drawPlayer)
		/// <summary>
		/// Calls the item's head equipment texture's DrawHead hook, then all GlobalItem.DrawHead hooks, until one of them returns false. Returns true if none of them return false.
		/// </summary>
		public static bool DrawHead(Player player) {
			EquipTexture texture = EquipLoader.GetEquipTexture(EquipType.Head, player.head);
			if (texture != null && !texture.DrawHead())
				return false;

			foreach (var g in HookDrawHead.arr)
				if (!g.DrawHead(player.head))
					return false;

			return true;
		}

		private static HookList HookDrawBody = AddHook<Func<int, bool>>(g => g.DrawBody);
		/// <summary>
		/// Calls the item's body equipment texture's DrawBody hook, then all GlobalItem.DrawBody hooks, until one of them returns false. Returns true if none of them return false.
		/// </summary>
		public static bool DrawBody(Player player) {
			EquipTexture texture = EquipLoader.GetEquipTexture(EquipType.Body, player.body);
			if (texture != null && !texture.DrawBody())
				return false;

			foreach (var g in HookDrawBody.arr)
				if (!g.DrawBody(player.body))
					return false;

			return true;
		}

		private static HookList HookDrawLegs = AddHook<Func<int, int, bool>>(g => g.DrawLegs);
		/// <summary>
		/// Calls the item's leg equipment texture's DrawLegs hook, then the item's shoe equipment texture's DrawLegs hook, then all GlobalItem.DrawLegs hooks, until one of them returns false. Returns true if none of them return false.
		/// </summary>
		public static bool DrawLegs(Player player) {
			EquipTexture texture = EquipLoader.GetEquipTexture(EquipType.Legs, player.legs);
			if (texture != null && !texture.DrawLegs())
				return false;

			texture = EquipLoader.GetEquipTexture(EquipType.Shoes, player.shoe);
			if (texture != null && !texture.DrawLegs())
				return false;

			foreach (var g in HookDrawLegs.arr)
				if (!g.DrawLegs(player.legs, player.shoe))
					return false;

			return true;
		}

		private delegate void DelegateDrawArmorColor(EquipType type, int slot, Player drawPlayer, float shadow, ref Color color, ref int glowMask, ref Color glowMaskColor);
		private static HookList HookDrawArmorColor = AddHook<DelegateDrawArmorColor>(g => g.DrawArmorColor);
		/// <summary>
		/// Calls the item's equipment texture's DrawArmorColor hook, then all GlobalItem.DrawArmorColor hooks.
		/// </summary>
		public static void DrawArmorColor(EquipType type, int slot, Player drawPlayer, float shadow, ref Color color,
			ref int glowMask, ref Color glowMaskColor) {
			EquipTexture texture = EquipLoader.GetEquipTexture(type, slot);
			texture?.DrawArmorColor(drawPlayer, shadow, ref color, ref glowMask, ref glowMaskColor);

			foreach (var g in HookDrawArmorColor.arr)
				g.DrawArmorColor(type, slot, drawPlayer, shadow, ref color, ref glowMask, ref glowMaskColor);
		}

		private delegate void DelegateArmorArmGlowMask(int slot, Player drawPlayer, float shadow, ref int glowMask, ref Color color);
		private static HookList HookArmorArmGlowMask = AddHook<DelegateArmorArmGlowMask>(g => g.ArmorArmGlowMask);
		/// <summary>
		/// Calls the item's body equipment texture's ArmorArmGlowMask hook, then all GlobalItem.ArmorArmGlowMask hooks.
		/// </summary>
		public static void ArmorArmGlowMask(int slot, Player drawPlayer, float shadow, ref int glowMask, ref Color color) {
			EquipTexture texture = EquipLoader.GetEquipTexture(EquipType.Body, slot);
			texture?.ArmorArmGlowMask(drawPlayer, shadow, ref glowMask, ref color);

			foreach (var g in HookArmorArmGlowMask.arr)
				g.ArmorArmGlowMask(slot, drawPlayer, shadow, ref glowMask, ref color);
		}

		/// <summary>s
		/// Returns the wing item that the player is functionally using. If player.wingsLogic has been modified, so no equipped wing can be found to match what the player is using, this creates a new Item object to return.
		/// </summary>
		public static Item GetWing(Player player) {
			//TODO: this doesn't work with wings in modded accessory slots
			Item item = null;
			for (int k = 3; k < 10; k++) {
				if (player.armor[k].wingSlot == player.wingsLogic) {
					item = player.armor[k];
				}
			}
			if (item != null) {
				return item;
			}
			if (player.wingsLogic > 0 && player.wingsLogic < Main.maxWings) {
				item = new Item();
				item.SetDefaults(vanillaWings[player.wingsLogic]);
				return item;
			}
			if (player.wingsLogic >= Main.maxWings) {
				EquipTexture texture = EquipLoader.GetEquipTexture(EquipType.Wings, player.wingsLogic);
				if (texture?.Item != null)
					return texture.Item.Item;
			}
			return null;
		}

		private delegate void DelegateVerticalWingSpeeds(Item item, Player player, ref float ascentWhenFalling, ref float ascentWhenRising, ref float maxCanAscendMultiplier, ref float maxAscentMultiplier, ref float constantAscend);
		private static HookList HookVerticalWingSpeeds = AddHook<DelegateVerticalWingSpeeds>(g => g.VerticalWingSpeeds);
		//in Terraria.Player.WingMovement after if statements that set num1-5
		//  call ItemLoader.VerticalWingSpeeds(this, ref num2, ref num5, ref num4, ref num3, ref num)
		/// <summary>
		/// If the player is using wings, this uses the result of GetWing, and calls ModItem.VerticalWingSpeeds then all GlobalItem.VerticalWingSpeeds hooks.
		/// </summary>
		public static void VerticalWingSpeeds(Player player, ref float ascentWhenFalling, ref float ascentWhenRising,
			ref float maxCanAscendMultiplier, ref float maxAscentMultiplier, ref float constantAscend) {
			Item item = GetWing(player);
			if (item == null) {
				EquipTexture texture = EquipLoader.GetEquipTexture(EquipType.Wings, player.wingsLogic);
				texture?.VerticalWingSpeeds(
					player, ref ascentWhenFalling, ref ascentWhenRising, ref maxCanAscendMultiplier,
					ref maxAscentMultiplier, ref constantAscend);
				return;
			}

			item.ModItem?.VerticalWingSpeeds(player, ref ascentWhenFalling, ref ascentWhenRising, ref maxCanAscendMultiplier,
				ref maxAscentMultiplier, ref constantAscend);

			foreach (var g in HookVerticalWingSpeeds.arr)
				g.Instance(item).VerticalWingSpeeds(item, player, ref ascentWhenFalling, ref ascentWhenRising,
					ref maxCanAscendMultiplier, ref maxAscentMultiplier, ref constantAscend);
		}

		private delegate void DelegateHorizontalWingSpeeds(Item item, Player player, ref float speed, ref float acceleration);
		private static HookList HookHorizontalWingSpeeds = AddHook<DelegateHorizontalWingSpeeds>(g => g.HorizontalWingSpeeds);
		//in Terraria.Player.Update after wingsLogic if statements modifying accRunSpeed and runAcceleration
		//  call ItemLoader.HorizontalWingSpeeds(this)
		/// <summary>
		/// If the player is using wings, this uses the result of GetWing, and calls ModItem.HorizontalWingSpeeds then all GlobalItem.HorizontalWingSpeeds hooks.
		/// </summary>
		public static void HorizontalWingSpeeds(Player player) {
			Item item = GetWing(player);
			if (item == null) {
				EquipTexture texture = EquipLoader.GetEquipTexture(EquipType.Wings, player.wingsLogic);
				texture?.HorizontalWingSpeeds(player, ref player.accRunSpeed, ref player.runAcceleration);
				return;
			}
			
			item.ModItem?.HorizontalWingSpeeds(player, ref player.accRunSpeed, ref player.runAcceleration);

			foreach (var g in HookHorizontalWingSpeeds.arr)
				g.Instance(item).HorizontalWingSpeeds(item, player, ref player.accRunSpeed, ref player.runAcceleration);
		}

		private static HookList HookWingUpdate = AddHook<Func<int, Player, bool, bool>>(g => g.WingUpdate);
		/// <summary>
		/// If wings can be seen on the player, calls the player's wing's equipment texture's WingUpdate and all GlobalItem.WingUpdate hooks.
		/// </summary>
		public static bool WingUpdate(Player player, bool inUse) {
			if (player.wings <= 0)
				return false;

			EquipTexture texture = EquipLoader.GetEquipTexture(EquipType.Wings, player.wings);
			bool? retVal = texture?.WingUpdate(player, inUse);

			foreach (var g in HookWingUpdate.arr)
				retVal |= g.WingUpdate(player.wings, player, inUse);

			return retVal ?? false;
		}

		private delegate void DelegateUpdate(Item item, ref float gravity, ref float maxFallSpeed);
		private static HookList HookUpdate = AddHook<DelegateUpdate>(g => g.Update);
		//in Terraria.Item.UpdateItem before item movement (denoted by ItemID.Sets.ItemNoGravity)
		//  call ItemLoader.Update(this, ref num, ref num2)
		/// <summary>
		/// Calls ModItem.Update, then all GlobalItem.Update hooks.
		/// </summary>
		public static void Update(Item item, ref float gravity, ref float maxFallSpeed) {
			item.ModItem?.Update(ref gravity, ref maxFallSpeed);

			foreach (var g in HookUpdate.arr)
				g.Instance(item).Update(item, ref gravity, ref maxFallSpeed);
		}

		private static HookList HookCanBurnInLava = AddHook<Func<Item, bool>>(g => g.CanBurnInLava);
		/// <summary>
		/// Calls ModItem.CanBurnInLava.
		/// </summary>
		public static bool CanBurnInLava(Item item)
		{
			foreach (var g in HookCanBurnInLava.arr)
				if (g.Instance(item).CanBurnInLava(item))
					return true;

			return item.ModItem?.CanBurnInLava() ?? false;
		}
		
		private static HookList HookPostUpdate = AddHook<Action<Item>>(g => g.PostUpdate);
		/// <summary>
		/// Calls ModItem.PostUpdate and all GlobalItem.PostUpdate hooks.
		/// </summary>
		public static void PostUpdate(Item item) {
			item.ModItem?.PostUpdate();

			foreach (var g in HookPostUpdate.arr)
				g.Instance(item).PostUpdate(item);
		}

		private delegate void DelegateGrabRange(Item item, Player player, ref int grabRange);
		private static HookList HookGrabRange = AddHook<DelegateGrabRange>(g => g.GrabRange);
		//in Terraria.Player.GrabItems after increasing grab range add
		//  ItemLoader.GrabRange(Main.item[j], this, ref num);
		/// <summary>
		/// Calls ModItem.GrabRange, then all GlobalItem.GrabRange hooks.
		/// </summary>
		public static void GrabRange(Item item, Player player, ref int grabRange) {
			item.ModItem?.GrabRange(player, ref grabRange);

			foreach (var g in HookGrabRange.arr)
				g.Instance(item).GrabRange(item, player, ref grabRange);
		}

		private static HookList HookGrabStyle = AddHook<Func<Item, Player, bool>>(g => g.GrabStyle);
		//in Terraria.Player.GrabItems between setting beingGrabbed to true and grab styles add
		//  if(ItemLoader.GrabStyle(Main.item[j], this)) { } else
		/// <summary>
		/// Calls all GlobalItem.GrabStyle hooks then ModItem.GrabStyle, until one of them returns true. Returns whether any of the hooks returned true.
		/// </summary>
		public static bool GrabStyle(Item item, Player player) {
			foreach (var g in HookGrabStyle.arr)
				if (g.Instance(item).GrabStyle(item, player))
					return true;

			return item.ModItem != null && item.ModItem.GrabStyle(player);
		}

		private static HookList HookCanPickup = AddHook<Func<Item, Player, bool>>(g => g.CanPickup);
		//in Terraria.Player.GrabItems first per item if statement add
		//  && ItemLoader.CanPickup(Main.item[j], this)
		public static bool CanPickup(Item item, Player player) {
			foreach (var g in HookCanPickup.arr)
				if (!g.Instance(item).CanPickup(item, player))
					return false;

			return item.ModItem?.CanPickup(player) ?? true;
		}

		private static HookList HookOnPickup = AddHook<Func<Item, Player, bool>>(g => g.OnPickup);
		//in Terraria.Player.GrabItems before special pickup effects add
		//  if(!ItemLoader.OnPickup(Main.item[j], this)) { Main.item[j] = new Item(); continue; }
		/// <summary>
		/// Calls all GlobalItem.OnPickup hooks then ModItem.OnPickup, until one of the returns false. Returns true if all of the hooks return true.
		/// </summary>
		public static bool OnPickup(Item item, Player player) {
			foreach (var g in HookOnPickup.arr)
				if (!g.Instance(item).OnPickup(item, player))
					return false;

			return item.ModItem?.OnPickup(player) ?? true;
		}

		private static HookList HookItemSpace = AddHook<Func<Item, Player, bool>>(g => g.ItemSpace);
		//in Terraria.Player.GrabItems before grab effect
		//  (this.ItemSpace(Main.item[j]) || ItemLoader.ExtraPickupSpace(Main.item[j], this)
		public static bool ItemSpace(Item item, Player player) {
			foreach (var g in HookItemSpace.arr)
				if (g.Instance(item).ItemSpace(item, player))
					return true;

			return item.ModItem?.ItemSpace(player) ?? false;
		}

		private static HookList HookGetAlpha = AddHook<Func<Item, Color, Color?>>(g => g.GetAlpha);
		//in Terraria.UI.ItemSlot.GetItemLight remove type too high check
		//in beginning of Terraria.Item.GetAlpha call
		//  Color? modColor = ItemLoader.GetAlpha(this, newColor);
		//  if(modColor.HasValue) { return modColor.Value; }
		/// <summary>
		/// Calls all GlobalItem.GetAlpha hooks then ModItem.GetAlpha, until one of them returns a color, and returns that color. Returns null if all of the hooks return null.
		/// </summary>
		public static Color? GetAlpha(Item item, Color lightColor) {
			if (item.IsAir)
				return null;

			foreach (var g in HookGetAlpha.arr) {
				Color? color = g.Instance(item).GetAlpha(item, lightColor);
				if (color.HasValue)
					return color;
			}

			return item.ModItem?.GetAlpha(lightColor);
		}

		private delegate bool DelegatePreDrawInWorld(Item item, SpriteBatch spriteBatch, Color lightColor, Color alphaColor, ref float rotation, ref float scale, int whoAmI);
		private static HookList HookPreDrawInWorld = AddHook<DelegatePreDrawInWorld>(g => g.PreDrawInWorld);

		/// <summary>
		/// Returns the "and" operator on the results of ModItem.PreDrawInWorld and all GlobalItem.PreDrawInWorld hooks.
		/// </summary>
		public static bool PreDrawInWorld(Item item, SpriteBatch spriteBatch, Color lightColor, Color alphaColor, ref float rotation, ref float scale, int whoAmI) {
			bool flag = true;
			if (item.ModItem != null)
				flag &= item.ModItem.PreDrawInWorld(spriteBatch, lightColor, alphaColor, ref rotation, ref scale, whoAmI);

			foreach (var g in HookPreDrawInWorld.arr)
				flag &= g.Instance(item).PreDrawInWorld(item, spriteBatch, lightColor, alphaColor, ref rotation, ref scale, whoAmI);

			return flag;
		}

		private static HookList HookPostDrawInWorld = AddHook<Action<Item, SpriteBatch, Color, Color, float, float, int>>(g => g.PostDrawInWorld);
		//in Terraria.Main.DrawItem before every return (including for PreDrawInWorld) and at end of method call
		//  ItemLoader.PostDrawInWorld(item, Main.spriteBatch, color, alpha, rotation, scale)
		/// <summary>
		/// Calls ModItem.PostDrawInWorld, then all GlobalItem.PostDrawInWorld hooks.
		/// </summary>
		public static void PostDrawInWorld(Item item, SpriteBatch spriteBatch, Color lightColor, Color alphaColor, float rotation, float scale, int whoAmI) {
			item.ModItem?.PostDrawInWorld(spriteBatch, lightColor, alphaColor, rotation, scale, whoAmI);

			foreach (var g in HookPostDrawInWorld.arr)
				g.Instance(item).PostDrawInWorld(item, spriteBatch, lightColor, alphaColor, rotation, scale, whoAmI);
		}

		private static HookList HookPreDrawInInventory = AddHook<Func<Item, SpriteBatch, Vector2, Rectangle, Color, Color, Vector2, float, bool>>(g => g.PreDrawInInventory);
		//in Terraria.UI.ItemSlot.Draw place item-drawing code inside if statement
		//  if(ItemLoader.PreDrawInInventory(item, spriteBatch, position2, rectangle2, item.GetAlpha(newColor),
		//    item.GetColor(color), origin, num4 * num3))
		/// <summary>
		/// Returns the "and" operator on the results of all GlobalItem.PreDrawInInventory hooks and ModItem.PreDrawInInventory.
		/// </summary>
		public static bool PreDrawInInventory(Item item, SpriteBatch spriteBatch, Vector2 position, Rectangle frame,
			Color drawColor, Color itemColor, Vector2 origin, float scale) {
			bool flag = true;
			foreach (var g in HookPreDrawInInventory.arr)
				flag &= g.Instance(item).PreDrawInInventory(item, spriteBatch, position, frame, drawColor, itemColor, origin, scale);

			if (item.ModItem != null)
				flag &= item.ModItem.PreDrawInInventory(spriteBatch, position, frame, drawColor, itemColor, origin, scale);

			return flag;
		}

		private static HookList HookPostDrawInInventory = AddHook<Action<Item, SpriteBatch, Vector2, Rectangle, Color, Color, Vector2, float>>(g => g.PostDrawInInventory);
		//in Terraria.UI.ItemSlot.Draw after if statement for PreDrawInInventory call
		//  ItemLoader.PostDrawInInventory(item, spriteBatch, position2, rectangle2, item.GetAlpha(newColor),
		//    item.GetColor(color), origin, num4 * num3);
		/// <summary>
		/// Calls ModItem.PostDrawInInventory, then all GlobalItem.PostDrawInInventory hooks.
		/// </summary>
		public static void PostDrawInInventory(Item item, SpriteBatch spriteBatch, Vector2 position, Rectangle frame,
			Color drawColor, Color itemColor, Vector2 origin, float scale) {
			item.ModItem?.PostDrawInInventory(spriteBatch, position, frame, drawColor, itemColor, origin, scale);

			foreach (var g in HookPostDrawInInventory.arr)
				g.Instance(item).PostDrawInInventory(item, spriteBatch, position, frame, drawColor, itemColor, origin, scale);
		}

		private static HookList HookHoldoutOffset = AddHook<Func<int, Vector2?>>(g => g.HoldoutOffset);
		public static void HoldoutOffset(float gravDir, int type, ref Vector2 offset) {
			ModItem modItem = GetItem(type);

			if (modItem != null) {
				Vector2? modOffset = modItem.HoldoutOffset();

				if (modOffset.HasValue) {
					offset.X = modOffset.Value.X;
					offset.Y += gravDir * modOffset.Value.Y;
				}
			}

			foreach (var g in HookHoldoutOffset.arr) {
				Vector2? modOffset = g.HoldoutOffset(type);

				if (modOffset.HasValue) {
					offset.X = modOffset.Value.X;
					offset.Y = TextureAssets.Item[type].Value.Height / 2f + gravDir * modOffset.Value.Y;
				}
			}
		}

		private static HookList HookHoldoutOrigin = AddHook<Func<int, Vector2?>>(g => g.HoldoutOrigin);
		public static void HoldoutOrigin(Player player, ref Vector2 origin) {
			Item item = player.inventory[player.selectedItem];
			Vector2 modOrigin = Vector2.Zero;
			if (item.ModItem != null) {
				Vector2? modOrigin2 = item.ModItem.HoldoutOrigin();
				if (modOrigin2.HasValue) {
					modOrigin = modOrigin2.Value;
				}
			}
			foreach (var g in HookHoldoutOrigin.arr) {
				Vector2? modOrigin2 = g.Instance(item).HoldoutOrigin(item.type);
				if (modOrigin2.HasValue) {
					modOrigin = modOrigin2.Value;
				}
			}
			modOrigin.X *= player.direction;
			modOrigin.Y *= -player.gravDir;
			origin += modOrigin;
		}

		private static HookList HookCanEquipAccessory = AddHook<Func<Item, Player, int, bool>>(g => g.CanEquipAccessory);
		//in Terraria.UI.ItemSlot.AccCheck replace 2nd and 3rd return false with
		//  return !ItemLoader.CanEquipAccessory(item, slot)
		public static bool CanEquipAccessory(Item item, int slot) {
			Player player = Main.player[Main.myPlayer];
			if (item.ModItem != null && !item.ModItem.CanEquipAccessory(player, slot))
				return false;

			foreach (var g in HookCanEquipAccessory.arr)
				if (!g.Instance(item).CanEquipAccessory(item, player, slot))
					return false;

			return true;
		}

		private delegate void DelegateExtractinatorUse(int extractType, ref int resultType, ref int resultStack);
		private static HookList HookExtractinatorUse = AddHook<DelegateExtractinatorUse>(g => g.ExtractinatorUse);
		public static void ExtractinatorUse(ref int resultType, ref int resultStack, int extractType) {
			GetItem(extractType)?.ExtractinatorUse(ref resultType, ref resultStack);

			foreach (var g in HookExtractinatorUse.arr)
				g.ExtractinatorUse(extractType, ref resultType, ref resultStack);
		}

		private delegate void DelegateCaughtFishStack(int type, ref int stack);
		private static HookList HookCaughtFishStack = AddHook<DelegateCaughtFishStack>(g => g.CaughtFishStack);
		public static void CaughtFishStack(Item item) {
			item.ModItem?.CaughtFishStack(ref item.stack);

			foreach (var g in HookCaughtFishStack.arr)
				g.Instance(item).CaughtFishStack(item.type, ref item.stack);
		}

		private static HookList HookIsAnglerQuestAvailable = AddHook<Func<int, bool>>(g => g.IsAnglerQuestAvailable);
		public static void IsAnglerQuestAvailable(int itemID, ref bool notAvailable) {
			ModItem modItem = GetItem(itemID);
			if (modItem != null)
				notAvailable |= !modItem.IsAnglerQuestAvailable();

			foreach (var g in HookIsAnglerQuestAvailable.arr)
				notAvailable |= !g.IsAnglerQuestAvailable(itemID);
		}

		private delegate void DelegateAnglerChat(int type, ref string chat, ref string catchLocation);
		private static HookList HookAnglerChat = AddHook<DelegateAnglerChat>(g => g.AnglerChat);
		public static string AnglerChat(int type) {
			string chat = "";
			string catchLocation = "";
			GetItem(type)?.AnglerQuestChat(ref chat, ref catchLocation);

			foreach (var g in HookAnglerChat.arr)
				g.AnglerChat(type, ref chat, ref catchLocation);

			if (string.IsNullOrEmpty(chat) || string.IsNullOrEmpty(catchLocation))
				return null;

			return chat + "\n\n(" + catchLocation + ")";
		}

		private delegate bool DelegatePreDrawTooltip(Item item, ReadOnlyCollection<TooltipLine> lines, ref int x, ref int y);
		private static HookList HookPreDrawTooltip = AddHook<DelegatePreDrawTooltip>(g => g.PreDrawTooltip);
		public static bool PreDrawTooltip(Item item, ReadOnlyCollection<TooltipLine> lines, ref int x, ref int y) {
			bool modItemPreDraw = item.ModItem?.PreDrawTooltip(lines, ref x, ref y) ?? true;
			List<bool> globalItemPreDraw = new List<bool>();
			foreach (var g in HookPreDrawTooltip.arr)
				globalItemPreDraw.Add(g.PreDrawTooltip(item, lines, ref x, ref y));
			return modItemPreDraw && globalItemPreDraw.All(z => z);
		}

		private delegate void DelegatePostDrawTooltip(Item item, ReadOnlyCollection<DrawableTooltipLine> lines);
		private static HookList HookPostDrawTooltip = AddHook<DelegatePostDrawTooltip>(g => g.PostDrawTooltip);
		public static void PostDrawTooltip(Item item, ReadOnlyCollection<DrawableTooltipLine> lines) {
			item.ModItem?.PostDrawTooltip(lines);
			foreach (var g in HookPostDrawTooltip.arr)
				g.Instance(item).PostDrawTooltip(item, lines);
		}

		private delegate bool DelegatePreDrawTooltipLine(Item item, DrawableTooltipLine line, ref int yOffset);
		private static HookList HookPreDrawTooltipLine = AddHook<DelegatePreDrawTooltipLine>(g => g.PreDrawTooltipLine);
		public static bool PreDrawTooltipLine(Item item, DrawableTooltipLine line, ref int yOffset) {
			bool modItemPreDrawLine = item.ModItem?.PreDrawTooltipLine(line, ref yOffset) ?? true;
			List<bool> globalItemPreDrawLine = new List<bool>();
			foreach (var g in HookPreDrawTooltipLine.arr)
				globalItemPreDrawLine.Add(g.PreDrawTooltipLine(item, line, ref yOffset));
			return modItemPreDrawLine && globalItemPreDrawLine.All(x => x);
		}

		private delegate void DelegatePostDrawTooltipLine(Item item, DrawableTooltipLine line);
		private static HookList HookPostDrawTooltipLine = AddHook<DelegatePostDrawTooltipLine>(g => g.PostDrawTooltipLine);
		public static void PostDrawTooltipLine(Item item, DrawableTooltipLine line) {
			item.ModItem?.PostDrawTooltipLine(line);
			foreach (var g in HookPostDrawTooltipLine.arr)
				g.Instance(item).PostDrawTooltipLine(item, line);
		}

		private static HookList HookModifyTooltips = AddHook<Action<Item, List<TooltipLine>>>(g => g.ModifyTooltips);
		public static List<TooltipLine> ModifyTooltips(Item item, ref int numTooltips, string[] names, ref string[] text,
			ref bool[] modifier, ref bool[] badModifier, ref int oneDropLogo, out Color?[] overrideColor) {
			List<TooltipLine> tooltips = new List<TooltipLine>();
			for (int k = 0; k < numTooltips; k++) {
				TooltipLine tooltip = new TooltipLine(names[k], text[k]);
				tooltip.isModifier = modifier[k];
				tooltip.isModifierBad = badModifier[k];
				if (k == oneDropLogo) {
					tooltip.oneDropLogo = true;
				}
				tooltips.Add(tooltip);
			}
			item.ModItem?.ModifyTooltips(tooltips);
			foreach (var g in HookModifyTooltips.arr)
				g.Instance(item).ModifyTooltips(item, tooltips);

			numTooltips = tooltips.Count;
			text = new string[numTooltips];
			modifier = new bool[numTooltips];
			badModifier = new bool[numTooltips];
			oneDropLogo = -1;
			overrideColor = new Color?[numTooltips];
			for (int k = 0; k < numTooltips; k++) {
				text[k] = tooltips[k].text;
				modifier[k] = tooltips[k].isModifier;
				badModifier[k] = tooltips[k].isModifierBad;
				if (tooltips[k].oneDropLogo) {
					oneDropLogo = k;
				}
				overrideColor[k] = tooltips[k].overrideColor;
			}

			return tooltips;
		}

		private static HookList HookNeedsSaving = AddHook<Func<Item, bool>>(g => g.NeedsSaving);
		public static bool NeedsModSaving(Item item) {
			return item.type != 0 && (item.ModItem != null || item.prefix >= PrefixID.Count || HookNeedsSaving.arr.Count(g => g.Instance(item).NeedsSaving(item)) > 0);
		}

		internal static void WriteNetGlobalOrder(BinaryWriter w) {
			w.Write((short)NetGlobals.Length);
			foreach (var globalItem in NetGlobals) {
				w.Write(globalItem.Mod.netID);
				w.Write(globalItem.Name);
			}
		}

		internal static void ReadNetGlobalOrder(BinaryReader r) {
			short n = r.ReadInt16();
			NetGlobals = new GlobalItem[n];
			for (short i = 0; i < n; i++)
				NetGlobals[i] = ModContent.Find<GlobalItem>(ModNet.GetMod(r.ReadInt16()).Name, r.ReadString());
		}

		private static bool HasMethod(Type t, string method, params Type[] args) {
			return t.GetMethod(method, args).DeclaringType != typeof(GlobalItem);
		}

		internal static void VerifyGlobalItem(GlobalItem item) {
			var type = item.GetType();
			int saveMethods = 0;
			if (HasMethod(type, "NeedsSaving", typeof(Item))) saveMethods++;
			if (HasMethod(type, "Save", typeof(Item))) saveMethods++;
			if (HasMethod(type, "Load", typeof(Item), typeof(TagCompound))) saveMethods++;
			if (saveMethods > 0 && saveMethods < 3)
				throw new Exception(type + " must override all of (NeedsSaving/Save/Load) or none");

			int netMethods = 0;
			if (HasMethod(type, "NetSend", typeof(Item), typeof(BinaryWriter))) netMethods++;
			if (HasMethod(type, "NetReceive", typeof(Item), typeof(BinaryReader))) netMethods++;
			if (netMethods == 1)
				throw new Exception(type + " must override both of (NetSend/NetReceive) or none");

			bool hasInstanceFields = type.GetFields(BindingFlags.Instance | BindingFlags.Public | BindingFlags.NonPublic)
				.Any(f => f.DeclaringType != typeof(GlobalItem));

			if (hasInstanceFields) {
				if (!item.InstancePerEntity)
					throw new Exception(type + " has instance fields but does not set InstancePerEntity to true. Either use static fields, or per instance globals");

				if (!HasMethod(type, "Clone", typeof(Item), typeof(Item)))
					throw new Exception(type + " has InstancePerEntity but does not override Clone(Item, Item)");
			}
		}
	}
}<|MERGE_RESOLUTION|>--- conflicted
+++ resolved
@@ -721,13 +721,7 @@
 			if (item.IsAir)
 				return false;
 
-<<<<<<< HEAD
 			bool? result = null;
-=======
-			bool flag = false;
-			if (item.ModItem != null)
-				flag |= item.ModItem.UseItem(player);
->>>>>>> 783c75e1
 
 			foreach (var g in HookUseItem.arr) {
 				bool? useItem = g.Instance(item).UseItem(item, player);
@@ -737,7 +731,7 @@
 				}
 			}
 
-			bool? modItemResult = item.modItem?.UseItem(player);
+			bool? modItemResult = item.ModItem?.UseItem(player);
 
 			return result ?? modItemResult;
 		}
