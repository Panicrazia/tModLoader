--- conflicted
+++ resolved
@@ -741,13 +741,8 @@
 
 			bool? result = null;
 
-<<<<<<< HEAD
-			foreach (var g in HookUseItem.arr) {
-				bool? useItem = g.Instance(item).UseItem(item, player);
-=======
 			foreach (var g in HookUseItem.Enumerate(item.globalItems))
-				flag |= g.UseItem(item, player);
->>>>>>> fec28c6b
+				bool? useItem = g.UseItem(item, player);
 
 				if (useItem.HasValue && result != false) {
 					result = useItem.Value;
