using Microsoft.Xna.Framework;
using Microsoft.Xna.Framework.Graphics;
using System;
using System.Collections.Generic;
using System.Collections.ObjectModel;
using System.IO;
using System.Linq;
using System.Linq.Expressions;
using System.Reflection;
using Terraria.Audio;
using Terraria.GameContent;
using Terraria.ID;
using Terraria.Localization;
using Terraria.ModLoader.Core;
using Terraria.ModLoader.IO;
using Terraria.UI;
using Terraria.Utilities;

namespace Terraria.ModLoader
{
	/// <summary>
	/// This serves as the central class from which item-related functions are carried out. It also stores a list of mod items by ID.
	/// </summary>
	public static class ItemLoader
	{
		private static int nextItem = ItemID.Count;
		internal static readonly IList<ModItem> items = new List<ModItem>();
		internal static readonly IList<GlobalItem> globalItems = new List<GlobalItem>();
		internal static GlobalItem[] NetGlobals;
		internal static readonly ISet<int> animations = new HashSet<int>();
		internal static readonly int vanillaQuestFishCount = 41;
		internal static readonly int[] vanillaWings = new int[Main.maxWings];

		private class HookList
		{
			public int[] arr = new int[0];
			public readonly MethodInfo method;

			public HookList(MethodInfo method) {
				this.method = method;
			}

			public IEnumerable<GlobalItem> Enumerate(Item item) {
				for (int i = 0; i < arr.Length; i++) {
					var g = item.globalItems[arr[i]];

					if (g != null) {
						yield return g;
					}
				}
			}

			public IEnumerable<GlobalItem> Enumerate() {
				for (int i = 0; i < arr.Length; i++) {
					var g = globalItems[arr[i]];

					if (g != null) {
						yield return g;
					}
				}
			}
		}

		private static List<HookList> hooks = new List<HookList>();

		private static HookList AddHook<F>(Expression<Func<GlobalItem, F>> func) {
			var hook = new HookList(ModLoader.Method(func));
			hooks.Add(hook);
			return hook;
		}

		private static void FindVanillaWings() {
			if (vanillaWings[1] != 0)
				return;

			Item item = new Item();
			for (int k = 0; k < ItemID.Count; k++) {
				item.SetDefaults(k);
				if (item.wingSlot > 0) {
					vanillaWings[item.wingSlot] = k;
				}
			}
		}

		internal static int ReserveItemID() {
			if (ModNet.AllowVanillaClients) throw new Exception("Adding items breaks vanilla client compatibility");

			int reserveID = nextItem;
			nextItem++;
			return reserveID;
		}

		/// <summary>
		/// Gets the ModItem instance corresponding to the specified type. Returns null if no modded item has the given type.
		/// </summary>
		public static ModItem GetItem(int type) {
			return type >= ItemID.Count && type < ItemCount ? items[type - ItemID.Count] : null;
		}

		public static int ItemCount => nextItem;

		internal static void ResizeArrays(bool unloading) {
			//Textures
			Array.Resize(ref TextureAssets.Item, nextItem);
			Array.Resize(ref TextureAssets.ItemFlame, nextItem);

			//Sets
			LoaderUtils.ResetStaticMembers(typeof(ItemID), true);
			
			//Etc
			Array.Resize(ref Item.cachedItemSpawnsByType, nextItem);
			Array.Resize(ref Item.staff, nextItem);
			Array.Resize(ref Item.claw, nextItem);
			Array.Resize(ref Lang._itemNameCache, nextItem);
			Array.Resize(ref Lang._itemTooltipCache, nextItem);

			for (int k = ItemID.Count; k < nextItem; k++) {
				Lang._itemNameCache[k] = LocalizedText.Empty;
				Lang._itemTooltipCache[k] = ItemTooltip.None;
				Item.cachedItemSpawnsByType[k] = -1;
			}

			//Animation collections can be accessed during an ongoing (un)loading process.
			//Which is why the following 2 lines have to run without any interruptions.
			lock (Main.itemAnimationsRegistered) {
				Array.Resize(ref Main.itemAnimations, nextItem);

				Main.InitializeItemAnimations();
			}

			if (unloading)
				Array.Resize(ref Main.anglerQuestItemNetIDs, vanillaQuestFishCount);
			else
				Main.anglerQuestItemNetIDs = Main.anglerQuestItemNetIDs
					.Concat(items.Where(modItem => modItem.IsQuestFish()).Select(modItem => modItem.Type))
					.ToArray();

			FindVanillaWings();

			NetGlobals = ModLoader.BuildGlobalHook<GlobalItem, Action<Item, BinaryWriter>>(globalItems, g => g.NetSend);

			foreach (var hook in hooks)
				hook.arr = ModLoader.BuildGlobalHookNew(globalItems, hook.method);
		}

		internal static void Unload() {
			items.Clear();
			nextItem = ItemID.Count;
			globalItems.Clear();
			animations.Clear();
		}

		internal static bool IsModItem(int index) => index >= ItemID.Count;

		private static bool GeneralPrefix(Item item) => item.maxStack == 1 && item.damage > 0 && item.ammo == 0 && !item.accessory;

		//Add all these to Terraria.Item.Prefix
		internal static bool MeleePrefix(Item item) => item.ModItem != null && GeneralPrefix(item) && item.melee && !item.noUseGraphic;
		internal static bool WeaponPrefix(Item item) => item.ModItem != null && GeneralPrefix(item) && item.melee && item.noUseGraphic;
		internal static bool RangedPrefix(Item item) => item.ModItem != null && GeneralPrefix(item) && item.ranged; //(item.ranged || item.thrown);
		internal static bool MagicPrefix(Item item) => item.ModItem != null && GeneralPrefix(item) && (item.magic || item.summon);

		private static HookList HookSetDefaults = AddHook<Action<Item>>(g => g.SetDefaults);

		internal static void SetDefaults(Item item, bool createModItem = true) {
			if (IsModItem(item.type) && createModItem)
				item.ModItem = GetItem(item.type).Clone(item);

			item.globalItems = globalItems
				.Select(g => g.InstanceForEntity(item) ? (g.InstancePerEntity ? g.Clone(item, item) : g) : null)
				.ToArray();

			item.ModItem?.AutoDefaults();
			item.ModItem?.SetDefaults();

			foreach (var g in HookSetDefaults.Enumerate(item))
				g.SetDefaults(item);
		}

		private static HookList HookOnCreate = AddHook<Action<Item, ItemCreationContext>>(g => g.OnCreate);
		public static void OnCreate(Item item, ItemCreationContext context) {
			foreach (var g in HookOnCreate.Enumerate(item)) {
				 g.OnCreate(item, context);
			}

			item.ModItem?.OnCreate(context);
		}
		
		//near end of Terraria.Main.DrawItem before default drawing call
		//  if(ItemLoader.animations.Contains(item.type))
		//  { ItemLoader.DrawAnimatedItem(item, whoAmI, color, alpha, rotation, scale); return; }
		internal static void DrawAnimatedItem(Item item, int whoAmI, Color color, Color alpha, float rotation, float scale) {
			int frameCount = Main.itemAnimations[item.type].FrameCount;
			int frameDuration = Main.itemAnimations[item.type].TicksPerFrame;

			Main.itemFrameCounter[whoAmI]++;

			if (Main.itemFrameCounter[whoAmI] >= frameDuration) {
				Main.itemFrameCounter[whoAmI] = 0;
				Main.itemFrame[whoAmI]++;
			}

			if (Main.itemFrame[whoAmI] >= frameCount) {
				Main.itemFrame[whoAmI] = 0;
			}

			var texture = TextureAssets.Item[item.type].Value;

			Rectangle frame = texture.Frame(1, frameCount, 0, Main.itemFrame[whoAmI]);
			float offX = item.width * 0.5f - frame.Width * 0.5f;
			float offY = item.height - frame.Height;
			
			Main.spriteBatch.Draw(texture, new Vector2(item.position.X - Main.screenPosition.X + frame.Width / 2 + offX, item.position.Y - Main.screenPosition.Y + frame.Height / 2 + offY), new Rectangle?(frame), alpha, rotation, frame.Size() / 2f, scale, SpriteEffects.None, 0f);
			
			if (item.color != default) {
				Main.spriteBatch.Draw(texture, new Vector2(item.position.X - Main.screenPosition.X + frame.Width / 2 + offX, item.position.Y - Main.screenPosition.Y + frame.Height / 2 + offY), new Rectangle?(frame), item.GetColor(color), rotation, frame.Size() / 2f, scale, SpriteEffects.None, 0f);
			}
		}

		private static Rectangle AnimatedItemFrame(Item item) {
			int frameCount = Main.itemAnimations[item.type].FrameCount;
			int frameDuration = Main.itemAnimations[item.type].TicksPerFrame;

			return Main.itemAnimations[item.type].GetFrame(TextureAssets.Item[item.type].Value);
		}

		private static HookList HookChoosePrefix = AddHook<Func<Item, UnifiedRandom, int>>(g => g.ChoosePrefix);

		public static int ChoosePrefix(Item item, UnifiedRandom rand) {
			foreach (var g in HookChoosePrefix.Enumerate(item)) {
				int pre = g.ChoosePrefix(item, rand);
				if (pre > 0) {
					return pre;
				}
			}
			if (item.ModItem != null) {
				int pre = item.ModItem.ChoosePrefix(rand);
				if (pre > 0) {
					return pre;
				}
			}
			return -1;
		}

		private static HookList HookPrefixChance = AddHook<Func<Item, int, UnifiedRandom, bool?>>(g => g.PrefixChance);

		/// <summary>
		/// Allows for blocking, forcing and altering chance of prefix rolling.
		/// False (block) takes precedence over True (force).
		/// Null gives vanilla behaviour
		/// </summary>
		public static bool? PrefixChance(Item item, int pre, UnifiedRandom rand) {
			bool? result = null;
			foreach (var g in HookPrefixChance.Enumerate(item)) {
				bool? r = g.PrefixChance(item, pre, rand);
				if (r.HasValue)
					result = r.Value && (result ?? true);
			}
			if (item.ModItem != null) {
				bool? r = item.ModItem.PrefixChance(pre, rand);
				if (r.HasValue)
					result = r.Value && (result ?? true);
			}
			return result;
		}

		private static HookList HookAllowPrefix = AddHook<Func<Item, int, bool>>(g => g.AllowPrefix);
		public static bool AllowPrefix(Item item, int pre) {
			bool result = true;
			foreach (var g in HookAllowPrefix.Enumerate(item)) {
				result &= g.AllowPrefix(item, pre);
			}
			if (item.ModItem != null) {
				result &= item.ModItem.AllowPrefix(pre);
			}
			return result;
		}

		private static HookList HookCanUseItem = AddHook<Func<Item, Player, bool>>(g => g.CanUseItem);
		//in Terraria.Player.ItemCheck
		//  inside block if (this.controlUseItem && this.itemAnimation == 0 && this.releaseUseItem && item.useStyle > 0)
		//  set initial flag2 to ItemLoader.CanUseItem(item, this)
		/// <summary>
		/// Returns the "and" operation on the results of ModItem.CanUseItem and all GlobalItem.CanUseItem hooks.
		/// Does not fail fast (every hook is called).
		/// </summary>
		/// <param name="item">The item.</param>
		/// <param name="player">The player holding the item.</param>
		public static bool CanUseItem(Item item, Player player) {
			bool flag = true;
			if (item.ModItem != null)
				flag &= item.ModItem.CanUseItem(player);

			foreach (var g in HookCanUseItem.Enumerate(item))
				flag &= g.CanUseItem(item, player);

			return flag;
		}

		private static HookList HookUseStyle = AddHook<Action<Item, Player>>(g => g.UseStyle);
		//in Terraria.Player.ItemCheck after useStyle if/else chain call ItemLoader.UseStyle(item, this)
		/// <summary>
		/// Calls ModItem.UseStyle and all GlobalItem.UseStyle hooks.
		/// </summary>
		public static void UseStyle(Item item, Player player) {
			if (item.IsAir)
				return;

			item.ModItem?.UseStyle(player);

			foreach (var g in HookUseStyle.Enumerate(item))
				g.UseStyle(item, player);
		}

		private static HookList HookHoldStyle = AddHook<Action<Item, Player>>(g => g.HoldStyle);
		//in Terraria.Player.ItemCheck after holdStyle if/else chain call ItemLoader.HoldStyle(item, this)
		/// <summary>
		/// If the player is not holding onto a rope and is not in the middle of using an item, calls ModItem.HoldStyle and all GlobalItem.HoldStyle hooks.
		/// </summary>
		public static void HoldStyle(Item item, Player player) {
			if (item.IsAir || player.pulley || player.itemAnimation > 0)
				return;

			item.ModItem?.HoldStyle(player);

			foreach (var g in HookHoldStyle.Enumerate(item))
				g.HoldStyle(item, player);
		}

		private static HookList HookHoldItem = AddHook<Action<Item, Player>>(g => g.HoldItem);
		//in Terraria.Player.ItemCheck before this.controlUseItem setting this.releaseUseItem call ItemLoader.HoldItem(item, this)
		/// <summary>
		/// Calls ModItem.HoldItem and all GlobalItem.HoldItem hooks.
		/// </summary>
		public static void HoldItem(Item item, Player player) {
			if (item.IsAir)
				return;

			item.ModItem?.HoldItem(player);

			foreach (var g in HookHoldItem.Enumerate(item))
				g.HoldItem(item, player);
		}

		private static HookList HookUseTimeMultiplier = AddHook<Func<Item, Player, float>>(g => g.UseTimeMultiplier);
		public static float UseTimeMultiplier(Item item, Player player) {
			if (item.IsAir)
				return 1f;

			float multiplier = item.ModItem?.UseTimeMultiplier(player) ?? 1f;

			foreach (var g in HookUseTimeMultiplier.Enumerate(item))
				multiplier *= g.UseTimeMultiplier(item, player);

			return multiplier;
		}

		private static HookList HookMeleeSpeedMultiplier = AddHook<Func<Item, Player, float>>(g => g.MeleeSpeedMultiplier);
		public static float MeleeSpeedMultiplier(Item item, Player player) {
			if (item.IsAir)
				return 1f;

			float multiplier = item.ModItem?.MeleeSpeedMultiplier(player) ?? 1f;

			foreach (var g in HookMeleeSpeedMultiplier.Enumerate(item))
				multiplier *= g.MeleeSpeedMultiplier(item, player);

			return multiplier;
		}

		private delegate void DelegateGetHealLife(Item item, Player player, bool quickHeal, ref int healValue);
		private static HookList HookGetHealLife = AddHook<DelegateGetHealLife>(g => g.GetHealLife);
		/// <summary>
		/// Calls ModItem.GetHealLife, then all GlobalItem.GetHealLife hooks.
		/// </summary>
		public static void GetHealLife(Item item, Player player, bool quickHeal, ref int healValue) {
			if (item.IsAir)
				return;

			item.ModItem?.GetHealLife(player, quickHeal, ref healValue);

			foreach (var g in HookGetHealLife.Enumerate(item))
				g.GetHealLife(item, player, quickHeal, ref healValue);
		}

		private delegate void DelegateGetHealMana(Item item, Player player, bool quickHeal, ref int healValue);
		private static HookList HookGetHealMana = AddHook<DelegateGetHealMana>(g => g.GetHealMana);
		/// <summary>
		/// Calls ModItem.GetHealMana, then all GlobalItem.GetHealMana hooks.
		/// </summary>
		public static void GetHealMana(Item item, Player player, bool quickHeal, ref int healValue) {
			if (item.IsAir)
				return;

			item.ModItem?.GetHealMana(player, quickHeal, ref healValue);

			foreach (var g in HookGetHealMana.Enumerate(item))
				g.GetHealMana(item, player, quickHeal, ref healValue);
		}

		private delegate void DelegateModifyManaCost(Item item, Player player, ref float reduce, ref float mult);
		private static HookList HookModifyManaCost = AddHook<DelegateModifyManaCost>(g => g.ModifyManaCost);
		/// <summary>
		/// Calls ModItem.ModifyManaCost, then all GlobalItem.ModifyManaCost hooks.
		/// </summary>
		public static void ModifyManaCost(Item item, Player player, ref float reduce, ref float mult) {
			if (item.IsAir)
				return;
			
			item.ModItem?.ModifyManaCost(player, ref reduce, ref mult);

			foreach (var g in HookModifyManaCost.Enumerate(item)) {
				g.ModifyManaCost(item, player, ref reduce, ref mult);
			}
		}

		private static HookList HookOnMissingMana = AddHook<Action<Item, Player, int>>(g => g.OnMissingMana);
		/// <summary>
		/// Calls ModItem.OnMissingMana, then all GlobalItem.OnMissingMana hooks.
		/// </summary>
		public static void OnMissingMana(Item item, Player player, int neededMana) {
			if (item.IsAir)
				return;
			
			item.ModItem?.OnMissingMana(player, neededMana);

			foreach (var g in HookOnMissingMana.Enumerate(item)) {
				g.OnMissingMana(item, player, neededMana);
			}
		}

		private static HookList HookOnConsumeMana = AddHook<Action<Item, Player, int>>(g => g.OnConsumeMana);
		/// <summary>
		/// Calls ModItem.OnConsumeMana, then all GlobalItem.OnConsumeMana hooks.
		/// </summary>
		public static void OnConsumeMana(Item item, Player player, int manaConsumed) {
			if (item.IsAir)
				return;
			
			item.ModItem?.OnConsumeMana(player, manaConsumed);

			foreach (var g in HookOnConsumeMana.Enumerate(item)) {
				g.OnConsumeMana(item, player, manaConsumed);
			}
		}

		private delegate void DelegateModifyResearchSorting(Item item, ref ContentSamples.CreativeHelper.ItemGroup itemGroup);
		private static HookList HookModifyResearchSorting = AddHook<DelegateModifyResearchSorting>(g => g.ModifyResearchSorting);
		public static void ModifyResearchSorting(Item item, ref ContentSamples.CreativeHelper.ItemGroup itemGroup) {
			if (item.IsAir)
				return;

			item.ModItem?.ModifyResearchSorting(ref itemGroup);

			foreach (var g in HookModifyResearchSorting.Enumerate(item))
				g.ModifyResearchSorting(item, ref itemGroup);
		}

		private delegate void DelegateModifyWeaponDamage(Item item, Player player, ref Modifier damage, ref float flat);
		private static HookList HookModifyWeaponDamage = AddHook<DelegateModifyWeaponDamage>(g => g.ModifyWeaponDamage);
		/// <summary>
		/// Calls ModItem.HookModifyWeaponDamage, then all GlobalItem.HookModifyWeaponDamage hooks.
		/// </summary>
		public static void ModifyWeaponDamage(Item item, Player player, ref Modifier damage, ref float flat) {
			if (item.IsAir)
				return;

			item.ModItem?.ModifyWeaponDamage(player, ref damage, ref flat);

			foreach (var g in HookModifyWeaponDamage.Enumerate(item))
				g.ModifyWeaponDamage(item, player, ref damage, ref flat);
		}

		private delegate void DelegateGetWeaponKnockback(Item item, Player player, ref float knockback);
		private static HookList HookGetWeaponKnockback = AddHook<DelegateGetWeaponKnockback>(g => g.GetWeaponKnockback);
		/// <summary>
		/// Calls ModItem.GetWeaponKnockback, then all GlobalItem.GetWeaponKnockback hooks.
		/// </summary>
		public static void GetWeaponKnockback(Item item, Player player, ref float knockback) {
			if (item.IsAir)
				return;

			item.ModItem?.GetWeaponKnockback(player, ref knockback);

			foreach (var g in HookGetWeaponKnockback.Enumerate(item))
				g.GetWeaponKnockback(item, player, ref knockback);
		}


		private delegate void DelegateGetWeaponCrit(Item item, Player player, ref int crit);
		private static HookList HookGetWeaponCrit = AddHook<DelegateGetWeaponCrit>(g => g.GetWeaponCrit);
		/// <summary>
		/// Calls ModItem.GetWeaponCrit, then all GlobalItem.GetWeaponCrit hooks.
		/// </summary>
		public static void GetWeaponCrit(Item item, Player player, ref int crit) {
			if (item.IsAir)
				return;

			item.ModItem?.GetWeaponCrit(player, ref crit);

			foreach (var g in HookGetWeaponCrit.Enumerate(item))
				g.GetWeaponCrit(item, player, ref crit);
		}

		/// <summary>
		/// If the item is a modded item, ModItem.checkProjOnSwing is true, and the player is not at the beginning of the item's use animation, sets canShoot to false.
		/// </summary>
		public static bool CheckProjOnSwing(Player player, Item item) {
			return item.ModItem == null || !item.ModItem.OnlyShootOnSwing || player.itemAnimation == player.itemAnimationMax - 1;
		}

		private delegate void DelegatePickAmmo(Item weapon, Item ammo, Player player, ref int type, ref float speed, ref int damage, ref float knockback);
		private static HookList HookPickAmmo = AddHook<DelegatePickAmmo>(g => g.PickAmmo);
		/// <summary>
		/// Calls ModItem.PickAmmo, then all GlobalItem.PickAmmo hooks.
		/// </summary>
		public static void PickAmmo(Item weapon, Item ammo, Player player, ref int type, ref float speed, ref int damage, ref float knockback) {
			ammo.ModItem?.PickAmmo(weapon, player, ref type, ref speed, ref damage, ref knockback);

			foreach (var g in HookPickAmmo.Enumerate(ammo)) {
				g.PickAmmo(weapon, ammo, player, ref type, ref speed, ref damage, ref knockback);
			}
		}

		private static HookList HookConsumeAmmo = AddHook<Func<Item, Player, bool>>(g => g.ConsumeAmmo);
		//near end of Terraria.Player.PickAmmo before flag2 is checked add
		//  if(!ItemLoader.ConsumeAmmo(sItem, item, this)) { flag2 = true; }
		/// <summary>
		/// Calls ModItem.ConsumeAmmo for the weapon, ModItem.ConsumeAmmo for the ammo, then each GlobalItem.ConsumeAmmo hook for the weapon and ammo, until one of them returns false. If all of them return true, returns true.
		/// </summary>
		public static bool ConsumeAmmo(Item item, Item ammo, Player player) {
			if (item.ModItem != null && !item.ModItem.ConsumeAmmo(player) ||
					ammo.ModItem != null && !ammo.ModItem.ConsumeAmmo(player))
				return false;

			foreach (var g in HookConsumeAmmo.Enumerate(ammo)) {
				if (!g.ConsumeAmmo(item, player) ||
					!g.ConsumeAmmo(ammo, player))
					return false;
			}

			return true;
		}

		private static HookList HookOnConsumeAmmo = AddHook<Action<Item, Player>>(g => g.OnConsumeAmmo);
		/// <summary>
		/// Calls ModItem.OnConsumeAmmo for the weapon, ModItem.OnConsumeAmmo for the ammo, then each GlobalItem.OnConsumeAmmo hook for the weapon and ammo.
		/// </summary>
		public static void OnConsumeAmmo(Item item, Item ammo, Player player) {
			if (item.IsAir)
				return;

			item.ModItem?.OnConsumeAmmo(player);
			ammo.ModItem?.OnConsumeAmmo(player);

			foreach (var g in HookOnConsumeAmmo.Enumerate(item)) {
				g.OnConsumeAmmo(item, player);
			}

			foreach (var g in HookOnConsumeAmmo.Enumerate(ammo)) {
				g.OnConsumeAmmo(item, player);
			}
		}

		private delegate bool DelegateShoot(Item item, Player player, ref Vector2 position, ref float speedX, ref float speedY, ref int type, ref int damage, ref float knockBack);
		private static HookList HookShoot = AddHook<DelegateShoot>(g => g.Shoot);
		//in Terraria.Player.ItemCheck at end of if/else chain for shooting place if on last else
		//  if(ItemLoader.Shoot(item, this, ref vector2, ref num78, ref num79, ref num71, ref num73, ref num74))
		/// <summary>
		/// Calls each GlobalItem.Shoot hook, then ModItem.Shoot, until one of them returns false. If all of them return true, returns true.
		/// </summary>
		/// <param name="item">The weapon item.</param>
		/// <param name="player">The player.</param>
		/// <param name="position">The shoot spawn position.</param>
		/// <param name="speedX">The speed x calculated from shootSpeed and mouse position.</param>
		/// <param name="speedY">The speed y calculated from shootSpeed and mouse position.</param>
		/// <param name="type">The projectile type choosen by ammo and weapon.</param>
		/// <param name="damage">The projectile damage.</param>
		/// <param name="knockBack">The projectile knock back.</param>
		/// <returns></returns>
		public static bool Shoot(Item item, Player player, ref Vector2 position, ref float speedX, ref float speedY, ref int type, ref int damage, ref float knockBack) {
			bool result = true;

			foreach (var g in HookShoot.Enumerate(item)) {
				result &= g.Shoot(item, player, ref position, ref speedX, ref speedY, ref type, ref damage, ref knockBack);
			}

			if (result && item.ModItem != null) {
				return item.ModItem.Shoot(player, ref position, ref speedX, ref speedY, ref type, ref damage, ref knockBack);
			}

			return result;
		}

		private delegate void DelegateUseItemHitbox(Item item, Player player, ref Rectangle hitbox, ref bool noHitbox);
		private static HookList HookUseItemHitbox = AddHook<DelegateUseItemHitbox>(g => g.UseItemHitbox);
		//in Terraria.Player.ItemCheck after end of useStyle if/else chain for melee hitbox
		//  call ItemLoader.UseItemHitbox(item, this, ref r2, ref flag17)
		/// <summary>
		/// Calls ModItem.UseItemHitbox, then all GlobalItem.UseItemHitbox hooks.
		/// </summary>
		public static void UseItemHitbox(Item item, Player player, ref Rectangle hitbox, ref bool noHitbox) {
			item.ModItem?.UseItemHitbox(player, ref hitbox, ref noHitbox);

			foreach (var g in HookUseItemHitbox.Enumerate(item))
				g.UseItemHitbox(item, player, ref hitbox, ref noHitbox);
		}

		private static HookList HookMeleeEffects = AddHook<Action<Item, Player, Rectangle>>(g => g.MeleeEffects);
		//in Terraria.Player.ItemCheck after magma stone dust effect for melee weapons
		//  call ItemLoader.MeleeEffects(item, this, r2)
		/// <summary>
		/// Calls ModItem.MeleeEffects and all GlobalItem.MeleeEffects hooks.
		/// </summary>
		public static void MeleeEffects(Item item, Player player, Rectangle hitbox) {
			item.ModItem?.MeleeEffects(player, hitbox);

			foreach (var g in HookMeleeEffects.Enumerate(item))
				g.MeleeEffects(item, player, hitbox);
		}

		private static HookList HookCanHitNPC = AddHook<Func<Item, Player, NPC, bool?>>(g => g.CanHitNPC);
		//in Terraria.Player.ItemCheck before checking whether npc type can be hit add
		//  bool? modCanHit = ItemLoader.CanHitNPC(item, this, Main.npc[num292]);
		//  if(modCanHit.HasValue && !modCanHit.Value) { continue; }
		//in if statement afterwards add || (modCanHit.HasValue && modCanHit.Value)
		/// <summary>
		/// Gathers the results of ModItem.CanHitNPC and all GlobalItem.CanHitNPC hooks. 
		/// If any of them returns false, this returns false. 
		/// Otherwise, if any of them returns true then this returns true. 
		/// If all of them return null, this returns null.
		/// </summary>
		public static bool? CanHitNPC(Item item, Player player, NPC target) {
			bool? flag = null;

			foreach (GlobalItem g in HookCanHitNPC.Enumerate(item)) {
				bool? canHit = g.CanHitNPC(item, player, target);

				if (canHit.HasValue) {
					if (!canHit.Value) {
						return false;
					}

					flag = true;
				}
			}

			if (item.ModItem != null) {
				bool? canHit = item.ModItem.CanHitNPC(player, target);

				if (canHit.HasValue) {
					if (!canHit.Value) {
						return false;
					}

					flag = true;
				}
			}

			return flag;
		}

		private delegate void DelegateModifyHitNPC(Item item, Player player, NPC target, ref int damage, ref float knockBack, ref bool crit);
		private static HookList HookModifyHitNPC = AddHook<DelegateModifyHitNPC>(g => g.ModifyHitNPC);
		//in Terraria.Player.ItemCheck for melee attacks after damage variation
		//  call ItemLoader.ModifyHitNPC(item, this, Main.npc[num292], ref num282, ref num283, ref flag18)
		/// <summary>
		/// Calls ModItem.ModifyHitNPC, then all GlobalItem.ModifyHitNPC hooks.
		/// </summary>
		public static void ModifyHitNPC(Item item, Player player, NPC target, ref int damage, ref float knockBack, ref bool crit) {
			item.ModItem?.ModifyHitNPC(player, target, ref damage, ref knockBack, ref crit);

			foreach (var g in HookModifyHitNPC.Enumerate(item))
				g.ModifyHitNPC(item, player, target, ref damage, ref knockBack, ref crit);
		}

		private static HookList HookOnHitNPC = AddHook<Action<Item, Player, NPC, int, float, bool>>(g => g.OnHitNPC);
		//in Terraria.Player.ItemCheck for melee attacks before updating informational accessories
		//  call ItemLoader.OnHitNPC(item, this, Main.npc[num292], num295, num283, flag18)
		/// <summary>
		/// Calls ModItem.OnHitNPC and all GlobalItem.OnHitNPC hooks.
		/// </summary>
		public static void OnHitNPC(Item item, Player player, NPC target, int damage, float knockBack, bool crit) {
			item.ModItem?.OnHitNPC(player, target, damage, knockBack, crit);

			foreach (var g in HookOnHitNPC.Enumerate(item))
				g.OnHitNPC(item, player, target, damage, knockBack, crit);
		}

		private static HookList HookCanHitPvp = AddHook<Func<Item, Player, Player, bool>>(g => g.CanHitPvp);
		//in Terraria.Player.ItemCheck add to beginning of pvp collision check
		/// <summary>
		/// Calls all GlobalItem.CanHitPvp hooks, then ModItem.CanHitPvp, until one of them returns false. 
		/// If all of them return true, this returns true.
		/// </summary>
		public static bool CanHitPvp(Item item, Player player, Player target) {
			foreach (var g in HookCanHitPvp.Enumerate(item))
				if (!g.CanHitPvp(item, player, target))
					return false;

			return item.ModItem == null || item.ModItem.CanHitPvp(player, target);
		}

		private delegate void DelegateModifyHitPvp(Item item, Player player, Player target, ref int damage, ref bool crit);
		private static HookList HookModifyHitPvp = AddHook<DelegateModifyHitPvp>(g => g.ModifyHitPvp);
		//in Terraria.Player.ItemCheck for pvp melee attacks after damage variation
		//  call ItemLoader.ModifyHitPvp(item, this, Main.player[num302], ref num282, ref flag20)
		/// <summary>
		/// Calls ModItem.ModifyHitPvp, then all GlobalItem.ModifyHitPvp hooks.
		/// </summary>
		public static void ModifyHitPvp(Item item, Player player, Player target, ref int damage, ref bool crit) {
			item.ModItem?.ModifyHitPvp(player, target, ref damage, ref crit);

			foreach (var g in HookModifyHitPvp.Enumerate(item))
				g.ModifyHitPvp(item, player, target, ref damage, ref crit);
		}

		private static HookList HookOnHitPvp = AddHook<Action<Item, Player, Player, int, bool>>(g => g.OnHitPvp);
		//in Terraria.Player.ItemCheck for pvp melee attacks before NetMessage stuff
		//  call ItemLoader.OnHitPvp(item, this, Main.player[num302], num304, flag20)
		/// <summary>
		/// Calls ModItem.OnHitPvp and all GlobalItem.OnHitPvp hooks.
		/// </summary>
		public static void OnHitPvp(Item item, Player player, Player target, int damage, bool crit) {
			item.ModItem?.OnHitPvp(player, target, damage, crit);

			foreach (var g in HookOnHitPvp.Enumerate(item))
				g.OnHitPvp(item, player, target, damage, crit);
		}

		private static HookList HookUseItem = AddHook<Func<Item, Player, bool>>(g => g.UseItem);
		/// <summary>
		/// Returns true if any of ModItem.UseItem or GlobalItem.UseItem return true
		/// Does not fail fast (calls every hook)
		/// </summary>
		public static bool UseItem(Item item, Player player) {
			if (item.IsAir)
				return false;

			bool flag = false;
			if (item.ModItem != null)
				flag |= item.ModItem.UseItem(player);

			foreach (var g in HookUseItem.Enumerate(item))
				flag |= g.UseItem(item, player);

			return flag;
		}

		private static HookList HookConsumeItem = AddHook<Func<Item, Player, bool>>(g => g.ConsumeItem);
		//near end of Terraria.Player.ItemCheck
		//  if (flag22 && ItemLoader.ConsumeItem(item, this))
		/// <summary>
		/// If ModItem.ConsumeItem or any of the GlobalItem.ConsumeItem hooks returns false, sets consume to false.
		/// </summary>
		public static bool ConsumeItem(Item item, Player player) {
			if (item.IsAir) return true;
			if (item.ModItem != null && !item.ModItem.ConsumeItem(player))
				return false;

			foreach (var g in HookConsumeItem.Enumerate(item))
				if (!g.ConsumeItem(item, player))
					return false;

			OnConsumeItem(item, player);
			return true;
		}

		private static HookList HookOnConsumeItem = AddHook<Action<Item, Player>>(g => g.OnConsumeItem);
		/// <summary>
		/// Calls ModItem.OnConsumeItem and all GlobalItem.OnConsumeItem hooks.
		/// </summary>
		public static void OnConsumeItem(Item item, Player player) {
			if (item.IsAir)
				return;

			item.ModItem?.OnConsumeItem(player);

			foreach (var g in HookOnConsumeItem.Enumerate(item))
				g.OnConsumeItem(item, player);
		}

		private static HookList HookUseItemFrame = AddHook<Func<Item, Player, bool>>(g => g.UseItemFrame);
		//in Terraria.Player.PlayerFrame at end of useStyle if/else chain
		//  call if(ItemLoader.UseItemFrame(this.inventory[this.selectedItem], this)) { return; }
		/// <summary>
		/// Calls ModItem.UseItemFrame, then all GlobalItem.UseItemFrame hooks, until one of them returns true. Returns whether any of the hooks returned true.
		/// </summary>
		public static bool UseItemFrame(Item item, Player player) {
			if (item.ModItem != null && item.ModItem.UseItemFrame(player))
				return true;

			foreach (var g in HookUseItemFrame.Enumerate(item))
				if (g.UseItemFrame(item, player))
					return true;

			return false;
		}

		private static HookList HookHoldItemFrame = AddHook<Func<Item, Player, bool>>(g => g.HoldItemFrame);
		//in Terraria.Player.PlayerFrame at end of holdStyle if statements
		//  call if(ItemLoader.HoldItemFrame(this.inventory[this.selectedItem], this)) { return; }
		/// <summary>
		/// Calls ModItem.HoldItemFrame, then all GlobalItem.HoldItemFrame hooks, until one of them returns true. Returns whether any of the hooks returned true.
		/// </summary>
		public static bool HoldItemFrame(Item item, Player player) {
			if (item.IsAir)
				return false;

			if (item.ModItem != null && item.ModItem.HoldItemFrame(player))
				return true;

			foreach (var g in HookHoldItemFrame.Enumerate(item))
				if (g.HoldItemFrame(item, player))
					return true;

			return false;
		}

		private static HookList HookAltFunctionUse = AddHook<Func<Item, Player, bool>>(g => g.AltFunctionUse);
		/// <summary>
		/// Calls ModItem.AltFunctionUse, then all GlobalItem.AltFunctionUse hooks, until one of them returns true. Returns whether any of the hooks returned true.
		/// </summary>
		public static bool AltFunctionUse(Item item, Player player) {
			if (item.IsAir)
				return false;

			if (item.ModItem != null && item.ModItem.AltFunctionUse(player))
				return true;

			foreach (var g in HookAltFunctionUse.Enumerate(item))
				if (g.AltFunctionUse(item, player))
					return true;

			return false;
		}

		private static HookList HookUpdateInventory = AddHook<Action<Item, Player>>(g => g.UpdateInventory);
		//place at end of first for loop in Terraria.Player.UpdateEquips
		//  call ItemLoader.UpdateInventory(this.inventory[j], this)
		/// <summary>
		/// Calls ModItem.UpdateInventory and all GlobalItem.UpdateInventory hooks.
		/// </summary>
		public static void UpdateInventory(Item item, Player player) {
			if (item.IsAir)
				return;

			item.ModItem?.UpdateInventory(player);

			foreach (var g in HookUpdateInventory.Enumerate(item))
				g.UpdateInventory(item, player);
		}

		private static HookList HookUpdateEquip = AddHook<Action<Item, Player>>(g => g.UpdateEquip);
		/// <summary>
		/// Hook at the end of Player.VanillaUpdateEquip can be called from modded slots for modded equipments
		/// </summary>
		public static void UpdateEquip(Item item, Player player) {
			if (item.IsAir)
				return;

			item.ModItem?.UpdateEquip(player);

			foreach (var g in HookUpdateEquip.Enumerate(item))
				g.UpdateEquip(item, player);
		}

		private static HookList HookUpdateAccessory = AddHook<Action<Item, Player, bool>>(g => g.UpdateAccessory);
		/// <summary>
		/// Hook at the end of Player.ApplyEquipFunctional can be called from modded slots for modded equipments
		/// </summary>
		public static void UpdateAccessory(Item item, Player player, bool hideVisual) {
			if (item.IsAir)
				return;

			item.ModItem?.UpdateAccessory(player, hideVisual);

			foreach (var g in HookUpdateAccessory.Enumerate(item))
				g.UpdateAccessory(item, player, hideVisual);
		}

		private static HookList HookUpdateVanity = AddHook<Action<Item, Player>>(g => g.UpdateVanity);
		/// <summary>
		/// Hook at the end of Player.ApplyEquipVanity can be called from modded slots for modded equipments
		/// </summary>
		public static void UpdateVanity(Item item, Player player) {
			if (item.IsAir)
				return;

			item.ModItem?.UpdateVanity(player);

			foreach (var g in HookUpdateVanity.Enumerate(item))
				g.UpdateVanity(item, player);
		}

		private static HookList HookUpdateArmorSet = AddHook<Action<Player, string>>(g => g.UpdateArmorSet);
		//at end of Terraria.Player.UpdateArmorSets call ItemLoader.UpdateArmorSet(this, this.armor[0], this.armor[1], this.armor[2])
		/// <summary>
		/// If the head's ModItem.IsArmorSet returns true, calls the head's ModItem.UpdateArmorSet. This is then repeated for the body, then the legs. Then for each GlobalItem, if GlobalItem.IsArmorSet returns a non-empty string, calls GlobalItem.UpdateArmorSet with that string.
		/// </summary>
		public static void UpdateArmorSet(Player player, Item head, Item body, Item legs) {
			if (head.ModItem != null && head.ModItem.IsArmorSet(head, body, legs))
				head.ModItem.UpdateArmorSet(player);

			if (body.ModItem != null && body.ModItem.IsArmorSet(head, body, legs))
				body.ModItem.UpdateArmorSet(player);

			if (legs.ModItem != null && legs.ModItem.IsArmorSet(head, body, legs))
				legs.ModItem.UpdateArmorSet(player);

			foreach (GlobalItem globalItem in HookUpdateArmorSet.Enumerate()) {
				string set = globalItem.IsArmorSet(head, body, legs);
				if (!string.IsNullOrEmpty(set))
					globalItem.UpdateArmorSet(player, set);
			}
		}

		private static HookList HookPreUpdateVanitySet = AddHook<Action<Player, string>>(g => g.PreUpdateVanitySet);
		//in Terraria.Player.PlayerFrame after setting armor effects fields call this
		/// <summary>
		/// If the player's head texture's IsVanitySet returns true, calls the equipment texture's PreUpdateVanitySet. This is then repeated for the player's body, then the legs. Then for each GlobalItem, if GlobalItem.IsVanitySet returns a non-empty string, calls GlobalItem.PreUpdateVanitySet, using player.head, player.body, and player.legs.
		/// </summary>
		public static void PreUpdateVanitySet(Player player) {
			EquipTexture headTexture = EquipLoader.GetEquipTexture(EquipType.Head, player.head);
			EquipTexture bodyTexture = EquipLoader.GetEquipTexture(EquipType.Body, player.body);
			EquipTexture legTexture = EquipLoader.GetEquipTexture(EquipType.Legs, player.legs);
			if (headTexture != null && headTexture.IsVanitySet(player.head, player.body, player.legs))
				headTexture.PreUpdateVanitySet(player);

			if (bodyTexture != null && bodyTexture.IsVanitySet(player.head, player.body, player.legs))
				bodyTexture.PreUpdateVanitySet(player);

			if (legTexture != null && legTexture.IsVanitySet(player.head, player.body, player.legs))
				legTexture.PreUpdateVanitySet(player);

			foreach (GlobalItem globalItem in HookPreUpdateVanitySet.Enumerate()) {
				string set = globalItem.IsVanitySet(player.head, player.body, player.legs);
				if (!string.IsNullOrEmpty(set))
					globalItem.PreUpdateVanitySet(player, set);
			}
		}

		private static HookList HookUpdateVanitySet = AddHook<Action<Player, string>>(g => g.UpdateVanitySet);
		//in Terraria.Player.PlayerFrame after armor sets creating dust call this
		/// <summary>
		/// If the player's head texture's IsVanitySet returns true, calls the equipment texture's UpdateVanitySet. This is then repeated for the player's body, then the legs. Then for each GlobalItem, if GlobalItem.IsVanitySet returns a non-empty string, calls GlobalItem.UpdateVanitySet, using player.head, player.body, and player.legs.
		/// </summary>
		public static void UpdateVanitySet(Player player) {
			EquipTexture headTexture = EquipLoader.GetEquipTexture(EquipType.Head, player.head);
			EquipTexture bodyTexture = EquipLoader.GetEquipTexture(EquipType.Body, player.body);
			EquipTexture legTexture = EquipLoader.GetEquipTexture(EquipType.Legs, player.legs);
			if (headTexture != null && headTexture.IsVanitySet(player.head, player.body, player.legs))
				headTexture.UpdateVanitySet(player);

			if (bodyTexture != null && bodyTexture.IsVanitySet(player.head, player.body, player.legs))
				bodyTexture.UpdateVanitySet(player);

			if (legTexture != null && legTexture.IsVanitySet(player.head, player.body, player.legs))
				legTexture.UpdateVanitySet(player);

			foreach (GlobalItem globalItem in HookUpdateVanitySet.Enumerate()) {
				string set = globalItem.IsVanitySet(player.head, player.body, player.legs);
				if (!string.IsNullOrEmpty(set))
					globalItem.UpdateVanitySet(player, set);
			}
		}

		private static HookList HookArmorSetShadows = AddHook<Action<Player, string>>(g => g.ArmorSetShadows);
		//in Terraria.Main.DrawPlayers after armor combinations setting flags call
		//  ItemLoader.ArmorSetShadows(player);
		/// <summary>
		/// If the player's head texture's IsVanitySet returns true, calls the equipment texture's ArmorSetShadows. This is then repeated for the player's body, then the legs. Then for each GlobalItem, if GlobalItem.IsVanitySet returns a non-empty string, calls GlobalItem.ArmorSetShadows, using player.head, player.body, and player.legs.
		/// </summary>
		public static void ArmorSetShadows(Player player) {
			EquipTexture headTexture = EquipLoader.GetEquipTexture(EquipType.Head, player.head);
			EquipTexture bodyTexture = EquipLoader.GetEquipTexture(EquipType.Body, player.body);
			EquipTexture legTexture = EquipLoader.GetEquipTexture(EquipType.Legs, player.legs);
			if (headTexture != null && headTexture.IsVanitySet(player.head, player.body, player.legs))
				headTexture.ArmorSetShadows(player);

			if (bodyTexture != null && bodyTexture.IsVanitySet(player.head, player.body, player.legs))
				bodyTexture.ArmorSetShadows(player);

			if (legTexture != null && legTexture.IsVanitySet(player.head, player.body, player.legs))
				legTexture.ArmorSetShadows(player);

			foreach (GlobalItem globalItem in HookArmorSetShadows.Enumerate()) {
				string set = globalItem.IsVanitySet(player.head, player.body, player.legs);
				if (!string.IsNullOrEmpty(set))
					globalItem.ArmorSetShadows(player, set);
			}
		}

		private delegate void DelegateSetMatch(int armorSlot, int type, bool male, ref int equipSlot, ref bool robes);
		private static HookList HookSetMatch = AddHook<DelegateSetMatch>(g => g.SetMatch);
		/// <summary>
		/// Calls EquipTexture.SetMatch, then all GlobalItem.SetMatch hooks.
		/// </summary>   
		public static void SetMatch(int armorSlot, int type, bool male, ref int equipSlot, ref bool robes) {
			EquipTexture texture = EquipLoader.GetEquipTexture((EquipType)armorSlot, type);
			texture?.SetMatch(male, ref equipSlot, ref robes);

			foreach (var g in HookSetMatch.Enumerate())
				g.SetMatch(armorSlot, type, male, ref equipSlot, ref robes);
		}

		private static HookList HookCanRightClick = AddHook<Func<Item, bool>>(g => g.CanRightClick);
		//in Terraria.UI.ItemSlot.RightClick in end of item-opening if/else chain before final else
		//  make else if(ItemLoader.CanRightClick(inv[slot]))
		/// <summary>
		/// Calls ModItem.CanRightClick, then all GlobalItem.CanRightClick hooks, until one of the returns true. If one of the returns true, returns Main.mouseRight. Otherwise, returns false.
		/// </summary>
		public static bool CanRightClick(Item item) {
			if (item.IsAir || !Main.mouseRight)
				return false;

			if (item.ModItem != null && item.ModItem.CanRightClick())
				return true;

			foreach (var g in HookCanRightClick.Enumerate(item))
				if (g.CanRightClick(item))
					return true;

			return false;
		}

		private static HookList HookRightClick = AddHook<Action<Item, Player>>(g => g.RightClick);
		//in Terraria.UI.ItemSlot in block from CanRightClick call ItemLoader.RightClick(inv[slot], player)
		/// <summary>
		/// If Main.mouseRightRelease is true, the following steps are taken:
		/// 1. Call ModItem.RightClick
		/// 2. Calls all GlobalItem.RightClick hooks
		/// 3. Call ItemLoader.ConsumeItem, and if it returns true, decrements the item's stack
		/// 4. Sets the item's type to 0 if the item's stack is 0
		/// 5. Plays the item-grabbing sound
		/// 6. Sets Main.stackSplit to 30
		/// 7. Sets Main.mouseRightRelease to false
		/// 8. Calls Recipe.FindRecipes.
		/// </summary>
		public static void RightClick(Item item, Player player) {
			if (!Main.mouseRightRelease)
				return;

			item.ModItem?.RightClick(player);

			foreach (var g in HookRightClick.Enumerate(item))
				g.RightClick(item, player);

			if (ConsumeItem(item, player) && --item.stack == 0)
				item.SetDefaults();

			SoundEngine.PlaySound(7);
			Main.stackSplit = 30;
			Main.mouseRightRelease = false;
			Recipe.FindRecipes();
		}

		//in Terraria.UI.ItemSlot add this to boss bag check
		/// <summary>
		/// Returns whether ModItem.bossBagNPC is greater than 0. Returns false if item is not a modded item.
		/// </summary>
		public static bool IsModBossBag(Item item) {
			return item.ModItem != null && item.ModItem.BossBagNPC > 0;
		}

		//in Terraria.Player.OpenBossBag after setting num14 call
		//  ItemLoader.OpenBossBag(type, this, ref num14);
		/// <summary>
		/// If the item is a modded item and ModItem.bossBagNPC is greater than 0, calls ModItem.OpenBossBag and sets npc to ModItem.bossBagNPC.
		/// </summary>
		public static void OpenBossBag(int type, Player player, ref int npc) {
			ModItem modItem = GetItem(type);
			if (modItem != null && modItem.BossBagNPC > 0) {
				modItem.OpenBossBag(player);
				npc = modItem.BossBagNPC;
			}
		}

		private static HookList HookPreOpenVanillaBag = AddHook<Func<string, Player, int, bool>>(g => g.PreOpenVanillaBag);
		//in beginning of Terraria.Player.openBag methods add
		//  if(!ItemLoader.PreOpenVanillaBag("bagName", this, arg)) { return; }
		//at the end of the following methods in Player.cs, add: NPCLoader.blockLoot.Clear(); // clear blockloot
		//methods: OpenBossBag, openCrate, openGoodieBag, openHerbBag, openLockbox, openPresent
		/// <summary>
		/// Calls each GlobalItem.PreOpenVanillaBag hook until one of them returns false. Returns true if all of them returned true.
		/// </summary>
		public static bool PreOpenVanillaBag(string context, Player player, int arg) {
			bool result = true;
			foreach (var g in HookPreOpenVanillaBag.Enumerate())
				result &= g.PreOpenVanillaBag(context, player, arg);

			if (!result) {
				NPCLoader.blockLoot.Clear(); // clear blockloot
				return false;
			}

			return true;
		}

		private static HookList HookOpenVanillaBag = AddHook<Action<string, Player, int>>(g => g.OpenVanillaBag);
		//in Terraria.Player.openBag methods after PreOpenVanillaBag if statements
		//  add ItemLoader.OpenVanillaBag("bagname", this, arg);
		/// <summary>
		/// Calls all GlobalItem.OpenVanillaBag hooks.
		/// </summary>
		public static void OpenVanillaBag(string context, Player player, int arg) {
			foreach (var g in HookOpenVanillaBag.Enumerate())
				g.OpenVanillaBag(context, player, arg);
		}

		private delegate bool DelegateReforgePrice(Item item, ref int reforgePrice, ref bool canApplyDiscount);
		private static HookList HookReforgePrice = AddHook<DelegateReforgePrice>(g => g.ReforgePrice);
		/// <summary>
		/// Call all ModItem.ReforgePrice, then GlobalItem.ReforgePrice hooks.
		/// </summary>
		/// <param name="canApplyDiscount"></param>
		/// <returns></returns>
		public static bool ReforgePrice(Item item, ref int reforgePrice, ref bool canApplyDiscount) {
<<<<<<< HEAD
			bool b = item.modItem?.ReforgePrice(ref reforgePrice, ref canApplyDiscount) ?? true;
			foreach (var g in HookReforgePrice.Enumerate(item))
				b &= g.ReforgePrice(item, ref reforgePrice, ref canApplyDiscount);
=======
			bool b = item.ModItem?.ReforgePrice(ref reforgePrice, ref canApplyDiscount) ?? true;
			foreach (var g in HookReforgePrice.arr)
				b &= g.Instance(item).ReforgePrice(item, ref reforgePrice, ref canApplyDiscount);
>>>>>>> 2ce6b73a
			return b;
		}

		// @todo: PreReforge marked obsolete until v0.11
		private static HookList HookPreReforge = AddHook<Func<Item, bool>>(g => g.PreReforge);
		/// <summary>
		/// Calls ModItem.PreReforge, then all GlobalItem.PreReforge hooks.
		/// </summary>
		public static bool PreReforge(Item item) {
			bool b = item.ModItem?.PreReforge() ?? true;

			foreach (var g in HookPreReforge.Enumerate(item))
				b &= g.PreReforge(item);

			return b;
		}

		private static HookList HookPostReforge = AddHook<Action<Item>>(g => g.PostReforge);
		/// <summary>
		/// Calls ModItem.PostReforge, then all GlobalItem.PostReforge hooks.
		/// </summary>
		public static void PostReforge(Item item) {
<<<<<<< HEAD
			item.modItem?.PostReforge();
			foreach (var g in HookPostReforge.Enumerate(item))
				g.PostReforge(item);
=======
			item.ModItem?.PostReforge();
			foreach (var g in HookPostReforge.arr)
				g.Instance(item).PostReforge(item);
>>>>>>> 2ce6b73a
		}

		private delegate void DelegateDrawHands(int body, ref bool drawHands, ref bool drawArms);
		private static HookList HookDrawHands = AddHook<DelegateDrawHands>(g => g.DrawHands);
		/// <summary>
		/// Calls the item's body equipment texture's DrawHands hook, then all GlobalItem.DrawHands hooks.
		/// "body" is the player's associated body equipment texture.
		/// </summary>
		public static void DrawHands(Player player, ref bool drawHands, ref bool drawArms) {
			EquipTexture texture = EquipLoader.GetEquipTexture(EquipType.Body, player.body);
			texture?.DrawHands(ref drawHands, ref drawArms);

			foreach (var g in HookDrawHands.Enumerate())
				g.DrawHands(player.body, ref drawHands, ref drawArms);
		}

		private delegate void DelegateDrawHair(int body, ref bool drawHair, ref bool drawAltHair);
		private static HookList HookDrawHair = AddHook<DelegateDrawHair>(g => g.DrawHair);
		//in Terraria.Main.DrawPlayerHead after if statement that sets flag2 to true
		//  call ItemLoader.DrawHair(drawPlayer, ref flag, ref flag2)
		//in Terraria.Main.DrawPlayer after if statement that sets flag5 to true
		//  call ItemLoader.DrawHair(drawPlayer, ref flag4, ref flag5)
		/// <summary>
		/// Calls the item's head equipment texture's DrawHair hook, then all GlobalItem.DrawHair hooks.
		/// "head" is the player's associated head equipment texture.
		/// </summary>
		public static void DrawHair(Player player, ref bool drawHair, ref bool drawAltHair) {
			EquipTexture texture = EquipLoader.GetEquipTexture(EquipType.Head, player.head);
			texture?.DrawHair(ref drawHair, ref drawAltHair);

			foreach (var g in HookDrawHair.Enumerate())
				g.DrawHair(player.head, ref drawHair, ref drawAltHair);
		}

		private static HookList HookDrawHead = AddHook<Func<int, bool>>(g => g.DrawHead);
		//in Terraria.Main.DrawPlayerHead in if statement after ItemLoader.DrawHair
		//and in Terraria.Main.DrawPlayer in if (!drawPlayer.invis && drawPlayer.head != 38 && drawPlayer.head != 135)
		//  use && with ItemLoader.DrawHead(drawPlayer)
		/// <summary>
		/// Calls the item's head equipment texture's DrawHead hook, then all GlobalItem.DrawHead hooks, until one of them returns false. Returns true if none of them return false.
		/// "head" is the player's associated head equipment texture.
		/// </summary>
		public static bool DrawHead(Player player) {
			EquipTexture texture = EquipLoader.GetEquipTexture(EquipType.Head, player.head);
			if (texture != null && !texture.DrawHead())
				return false;

			foreach (var g in HookDrawHead.Enumerate())
				if (!g.DrawHead(player.head))
					return false;

			return true;
		}

		private static HookList HookDrawBody = AddHook<Func<int, bool>>(g => g.DrawBody);
		/// <summary>
		/// Calls the item's body equipment texture's DrawBody hook, then all GlobalItem.DrawBody hooks, until one of them returns false. Returns true if none of them return false.
		/// "body" is the player's associated body equipment texture.
		/// </summary>
		public static bool DrawBody(Player player) {
			EquipTexture texture = EquipLoader.GetEquipTexture(EquipType.Body, player.body);
			if (texture != null && !texture.DrawBody())
				return false;

			foreach (var g in HookDrawBody.Enumerate())
				if (!g.DrawBody(player.body))
					return false;

			return true;
		}

		private static HookList HookDrawLegs = AddHook<Func<int, int, bool>>(g => g.DrawLegs);
		/// <summary>
		/// Calls the item's leg equipment texture's DrawLegs hook, then the item's shoe equipment texture's DrawLegs hook, then all GlobalItem.DrawLegs hooks, until one of them returns false. Returns true if none of them return false.
		/// "legs" and "shoes" are the player's associated legs and shoes equipment textures.
		/// </summary>
		public static bool DrawLegs(Player player) {
			EquipTexture texture = EquipLoader.GetEquipTexture(EquipType.Legs, player.legs);
			if (texture != null && !texture.DrawLegs())
				return false;

			texture = EquipLoader.GetEquipTexture(EquipType.Shoes, player.shoe);
			if (texture != null && !texture.DrawLegs())
				return false;

			foreach (var g in HookDrawLegs.Enumerate())
				if (!g.DrawLegs(player.legs, player.shoe))
					return false;

			return true;
		}

		private delegate void DelegateDrawArmorColor(EquipType type, int slot, Player drawPlayer, float shadow, ref Color color, ref int glowMask, ref Color glowMaskColor);
		private static HookList HookDrawArmorColor = AddHook<DelegateDrawArmorColor>(g => g.DrawArmorColor);
		/// <summary>
		/// Calls the item's equipment texture's DrawArmorColor hook, then all GlobalItem.DrawArmorColor hooks.
		/// </summary>
		public static void DrawArmorColor(EquipType type, int slot, Player drawPlayer, float shadow, ref Color color,
			ref int glowMask, ref Color glowMaskColor) {
			EquipTexture texture = EquipLoader.GetEquipTexture(type, slot);
			texture?.DrawArmorColor(drawPlayer, shadow, ref color, ref glowMask, ref glowMaskColor);

			foreach (var g in HookDrawArmorColor.Enumerate())
				g.DrawArmorColor(type, slot, drawPlayer, shadow, ref color, ref glowMask, ref glowMaskColor);
		}

		private delegate void DelegateArmorArmGlowMask(int slot, Player drawPlayer, float shadow, ref int glowMask, ref Color color);
		private static HookList HookArmorArmGlowMask = AddHook<DelegateArmorArmGlowMask>(g => g.ArmorArmGlowMask);
		/// <summary>
		/// Calls the item's body equipment texture's ArmorArmGlowMask hook, then all GlobalItem.ArmorArmGlowMask hooks.
		/// </summary>
		public static void ArmorArmGlowMask(int slot, Player drawPlayer, float shadow, ref int glowMask, ref Color color) {
			EquipTexture texture = EquipLoader.GetEquipTexture(EquipType.Body, slot);
			texture?.ArmorArmGlowMask(drawPlayer, shadow, ref glowMask, ref color);

			foreach (var g in HookArmorArmGlowMask.Enumerate())
				g.ArmorArmGlowMask(slot, drawPlayer, shadow, ref glowMask, ref color);
		}

		/// <summary>s
		/// Returns the wing item that the player is functionally using. If player.wingsLogic has been modified, so no equipped wing can be found to match what the player is using, this creates a new Item object to return.
		/// </summary>
		public static Item GetWing(Player player) {
			//TODO: this doesn't work with wings in modded accessory slots
			Item item = null;
			for (int k = 3; k < 10; k++) {
				if (player.armor[k].wingSlot == player.wingsLogic) {
					item = player.armor[k];
				}
			}
			if (item != null) {
				return item;
			}
			if (player.wingsLogic > 0 && player.wingsLogic < Main.maxWings) {
				item = new Item();
				item.SetDefaults(vanillaWings[player.wingsLogic]);
				return item;
			}
			if (player.wingsLogic >= Main.maxWings) {
				EquipTexture texture = EquipLoader.GetEquipTexture(EquipType.Wings, player.wingsLogic);
				if (texture?.Item != null)
					return texture.Item.Item;
			}
			return null;
		}

		private delegate void DelegateVerticalWingSpeeds(Item item, Player player, ref float ascentWhenFalling, ref float ascentWhenRising, ref float maxCanAscendMultiplier, ref float maxAscentMultiplier, ref float constantAscend);
		private static HookList HookVerticalWingSpeeds = AddHook<DelegateVerticalWingSpeeds>(g => g.VerticalWingSpeeds);
		//in Terraria.Player.WingMovement after if statements that set num1-5
		//  call ItemLoader.VerticalWingSpeeds(this, ref num2, ref num5, ref num4, ref num3, ref num)
		/// <summary>
		/// If the player is using wings, this uses the result of GetWing, and calls ModItem.VerticalWingSpeeds then all GlobalItem.VerticalWingSpeeds hooks.
		/// </summary>
		public static void VerticalWingSpeeds(Player player, ref float ascentWhenFalling, ref float ascentWhenRising,
			ref float maxCanAscendMultiplier, ref float maxAscentMultiplier, ref float constantAscend) {
			Item item = GetWing(player);
			if (item == null) {
				EquipTexture texture = EquipLoader.GetEquipTexture(EquipType.Wings, player.wingsLogic);
				texture?.VerticalWingSpeeds(
					player, ref ascentWhenFalling, ref ascentWhenRising, ref maxCanAscendMultiplier,
					ref maxAscentMultiplier, ref constantAscend);
				return;
			}

			item.ModItem?.VerticalWingSpeeds(player, ref ascentWhenFalling, ref ascentWhenRising, ref maxCanAscendMultiplier,
				ref maxAscentMultiplier, ref constantAscend);

			foreach (var g in HookVerticalWingSpeeds.Enumerate(item))
				g.VerticalWingSpeeds(item, player, ref ascentWhenFalling, ref ascentWhenRising,
					ref maxCanAscendMultiplier, ref maxAscentMultiplier, ref constantAscend);
		}

		private delegate void DelegateHorizontalWingSpeeds(Item item, Player player, ref float speed, ref float acceleration);
		private static HookList HookHorizontalWingSpeeds = AddHook<DelegateHorizontalWingSpeeds>(g => g.HorizontalWingSpeeds);
		//in Terraria.Player.Update after wingsLogic if statements modifying accRunSpeed and runAcceleration
		//  call ItemLoader.HorizontalWingSpeeds(this)
		/// <summary>
		/// If the player is using wings, this uses the result of GetWing, and calls ModItem.HorizontalWingSpeeds then all GlobalItem.HorizontalWingSpeeds hooks.
		/// </summary>
		public static void HorizontalWingSpeeds(Player player) {
			Item item = GetWing(player);
			if (item == null) {
				EquipTexture texture = EquipLoader.GetEquipTexture(EquipType.Wings, player.wingsLogic);
				texture?.HorizontalWingSpeeds(player, ref player.accRunSpeed, ref player.runAcceleration);
				return;
			}
			
			item.ModItem?.HorizontalWingSpeeds(player, ref player.accRunSpeed, ref player.runAcceleration);

			foreach (var g in HookHorizontalWingSpeeds.Enumerate(item))
				g.HorizontalWingSpeeds(item, player, ref player.accRunSpeed, ref player.runAcceleration);
		}

		private static HookList HookWingUpdate = AddHook<Func<int, Player, bool, bool>>(g => g.WingUpdate);
		/// <summary>
		/// If wings can be seen on the player, calls the player's wing's equipment texture's WingUpdate and all GlobalItem.WingUpdate hooks.
		/// </summary>
		public static bool WingUpdate(Player player, bool inUse) {
			if (player.wings <= 0)
				return false;

			EquipTexture texture = EquipLoader.GetEquipTexture(EquipType.Wings, player.wings);
			bool? retVal = texture?.WingUpdate(player, inUse);

			foreach (var g in HookWingUpdate.Enumerate())
				retVal |= g.WingUpdate(player.wings, player, inUse);

			return retVal ?? false;
		}

		private delegate void DelegateUpdate(Item item, ref float gravity, ref float maxFallSpeed);
		private static HookList HookUpdate = AddHook<DelegateUpdate>(g => g.Update);
		//in Terraria.Item.UpdateItem before item movement (denoted by ItemID.Sets.ItemNoGravity)
		//  call ItemLoader.Update(this, ref num, ref num2)
		/// <summary>
		/// Calls ModItem.Update, then all GlobalItem.Update hooks.
		/// </summary>
		public static void Update(Item item, ref float gravity, ref float maxFallSpeed) {
			item.ModItem?.Update(ref gravity, ref maxFallSpeed);

			foreach (var g in HookUpdate.Enumerate(item))
				g.Update(item, ref gravity, ref maxFallSpeed);
		}

		private static HookList HookCanBurnInLava = AddHook<Func<Item, bool>>(g => g.CanBurnInLava);
		/// <summary>
		/// Calls ModItem.CanBurnInLava.
		/// </summary>
		public static bool CanBurnInLava(Item item)
		{
			foreach (var g in HookCanBurnInLava.Enumerate(item))
				if (g.CanBurnInLava(item))
					return true;

			return item.ModItem?.CanBurnInLava() ?? false;
		}
		
		private static HookList HookPostUpdate = AddHook<Action<Item>>(g => g.PostUpdate);
		/// <summary>
		/// Calls ModItem.PostUpdate and all GlobalItem.PostUpdate hooks.
		/// </summary>
		public static void PostUpdate(Item item) {
			item.ModItem?.PostUpdate();

			foreach (var g in HookPostUpdate.Enumerate(item))
				g.PostUpdate(item);
		}

		private delegate void DelegateGrabRange(Item item, Player player, ref int grabRange);
		private static HookList HookGrabRange = AddHook<DelegateGrabRange>(g => g.GrabRange);
		//in Terraria.Player.GrabItems after increasing grab range add
		//  ItemLoader.GrabRange(Main.item[j], this, ref num);
		/// <summary>
		/// Calls ModItem.GrabRange, then all GlobalItem.GrabRange hooks.
		/// </summary>
		public static void GrabRange(Item item, Player player, ref int grabRange) {
			item.ModItem?.GrabRange(player, ref grabRange);

			foreach (var g in HookGrabRange.Enumerate(item))
				g.GrabRange(item, player, ref grabRange);
		}

		private static HookList HookGrabStyle = AddHook<Func<Item, Player, bool>>(g => g.GrabStyle);
		//in Terraria.Player.GrabItems between setting beingGrabbed to true and grab styles add
		//  if(ItemLoader.GrabStyle(Main.item[j], this)) { } else
		/// <summary>
		/// Calls all GlobalItem.GrabStyle hooks then ModItem.GrabStyle, until one of them returns true. Returns whether any of the hooks returned true.
		/// </summary>
		public static bool GrabStyle(Item item, Player player) {
			foreach (var g in HookGrabStyle.Enumerate(item))
				if (g.GrabStyle(item, player))
					return true;

			return item.ModItem != null && item.ModItem.GrabStyle(player);
		}

		private static HookList HookCanPickup = AddHook<Func<Item, Player, bool>>(g => g.CanPickup);
		//in Terraria.Player.GrabItems first per item if statement add
		//  && ItemLoader.CanPickup(Main.item[j], this)
		public static bool CanPickup(Item item, Player player) {
			foreach (var g in HookCanPickup.Enumerate(item))
				if (!g.CanPickup(item, player))
					return false;

			return item.ModItem?.CanPickup(player) ?? true;
		}

		private static HookList HookOnPickup = AddHook<Func<Item, Player, bool>>(g => g.OnPickup);
		//in Terraria.Player.GrabItems before special pickup effects add
		//  if(!ItemLoader.OnPickup(Main.item[j], this)) { Main.item[j] = new Item(); continue; }
		/// <summary>
		/// Calls all GlobalItem.OnPickup hooks then ModItem.OnPickup, until one of the returns false. Returns true if all of the hooks return true.
		/// </summary>
		public static bool OnPickup(Item item, Player player) {
			foreach (var g in HookOnPickup.Enumerate(item))
				if (!g.OnPickup(item, player))
					return false;

			return item.ModItem?.OnPickup(player) ?? true;
		}

		private static HookList HookItemSpace = AddHook<Func<Item, Player, bool>>(g => g.ItemSpace);
		//in Terraria.Player.GrabItems before grab effect
		//  (this.ItemSpace(Main.item[j]) || ItemLoader.ExtraPickupSpace(Main.item[j], this)
		public static bool ItemSpace(Item item, Player player) {
			foreach (var g in HookItemSpace.Enumerate(item))
				if (g.ItemSpace(item, player))
					return true;

			return item.ModItem?.ItemSpace(player) ?? false;
		}

		private static HookList HookGetAlpha = AddHook<Func<Item, Color, Color?>>(g => g.GetAlpha);
		//in Terraria.UI.ItemSlot.GetItemLight remove type too high check
		//in beginning of Terraria.Item.GetAlpha call
		//  Color? modColor = ItemLoader.GetAlpha(this, newColor);
		//  if(modColor.HasValue) { return modColor.Value; }
		/// <summary>
		/// Calls all GlobalItem.GetAlpha hooks then ModItem.GetAlpha, until one of them returns a color, and returns that color. Returns null if all of the hooks return null.
		/// </summary>
		public static Color? GetAlpha(Item item, Color lightColor) {
			if (item.IsAir)
				return null;

			foreach (var g in HookGetAlpha.Enumerate(item)) {
				Color? color = g.GetAlpha(item, lightColor);
				if (color.HasValue)
					return color;
			}

			return item.ModItem?.GetAlpha(lightColor);
		}

		private delegate bool DelegatePreDrawInWorld(Item item, SpriteBatch spriteBatch, Color lightColor, Color alphaColor, ref float rotation, ref float scale, int whoAmI);
		private static HookList HookPreDrawInWorld = AddHook<DelegatePreDrawInWorld>(g => g.PreDrawInWorld);

		/// <summary>
		/// Returns the "and" operator on the results of ModItem.PreDrawInWorld and all GlobalItem.PreDrawInWorld hooks.
		/// </summary>
		public static bool PreDrawInWorld(Item item, SpriteBatch spriteBatch, Color lightColor, Color alphaColor, ref float rotation, ref float scale, int whoAmI) {
			bool flag = true;
			if (item.ModItem != null)
				flag &= item.ModItem.PreDrawInWorld(spriteBatch, lightColor, alphaColor, ref rotation, ref scale, whoAmI);

			foreach (var g in HookPreDrawInWorld.Enumerate(item))
				flag &= g.PreDrawInWorld(item, spriteBatch, lightColor, alphaColor, ref rotation, ref scale, whoAmI);

			return flag;
		}

		private static HookList HookPostDrawInWorld = AddHook<Action<Item, SpriteBatch, Color, Color, float, float, int>>(g => g.PostDrawInWorld);
		//in Terraria.Main.DrawItem before every return (including for PreDrawInWorld) and at end of method call
		//  ItemLoader.PostDrawInWorld(item, Main.spriteBatch, color, alpha, rotation, scale)
		/// <summary>
		/// Calls ModItem.PostDrawInWorld, then all GlobalItem.PostDrawInWorld hooks.
		/// </summary>
		public static void PostDrawInWorld(Item item, SpriteBatch spriteBatch, Color lightColor, Color alphaColor, float rotation, float scale, int whoAmI) {
			item.ModItem?.PostDrawInWorld(spriteBatch, lightColor, alphaColor, rotation, scale, whoAmI);

			foreach (var g in HookPostDrawInWorld.Enumerate(item))
				g.PostDrawInWorld(item, spriteBatch, lightColor, alphaColor, rotation, scale, whoAmI);
		}

		private static HookList HookPreDrawInInventory = AddHook<Func<Item, SpriteBatch, Vector2, Rectangle, Color, Color, Vector2, float, bool>>(g => g.PreDrawInInventory);
		//in Terraria.UI.ItemSlot.Draw place item-drawing code inside if statement
		//  if(ItemLoader.PreDrawInInventory(item, spriteBatch, position2, rectangle2, item.GetAlpha(newColor),
		//    item.GetColor(color), origin, num4 * num3))
		/// <summary>
		/// Returns the "and" operator on the results of all GlobalItem.PreDrawInInventory hooks and ModItem.PreDrawInInventory.
		/// </summary>
		public static bool PreDrawInInventory(Item item, SpriteBatch spriteBatch, Vector2 position, Rectangle frame,
			Color drawColor, Color itemColor, Vector2 origin, float scale) {
			bool flag = true;
			foreach (var g in HookPreDrawInInventory.Enumerate(item))
				flag &= g.PreDrawInInventory(item, spriteBatch, position, frame, drawColor, itemColor, origin, scale);

			if (item.ModItem != null)
				flag &= item.ModItem.PreDrawInInventory(spriteBatch, position, frame, drawColor, itemColor, origin, scale);

			return flag;
		}

		private static HookList HookPostDrawInInventory = AddHook<Action<Item, SpriteBatch, Vector2, Rectangle, Color, Color, Vector2, float>>(g => g.PostDrawInInventory);
		//in Terraria.UI.ItemSlot.Draw after if statement for PreDrawInInventory call
		//  ItemLoader.PostDrawInInventory(item, spriteBatch, position2, rectangle2, item.GetAlpha(newColor),
		//    item.GetColor(color), origin, num4 * num3);
		/// <summary>
		/// Calls ModItem.PostDrawInInventory, then all GlobalItem.PostDrawInInventory hooks.
		/// </summary>
		public static void PostDrawInInventory(Item item, SpriteBatch spriteBatch, Vector2 position, Rectangle frame,
			Color drawColor, Color itemColor, Vector2 origin, float scale) {
			item.ModItem?.PostDrawInInventory(spriteBatch, position, frame, drawColor, itemColor, origin, scale);

			foreach (var g in HookPostDrawInInventory.Enumerate(item))
				g.PostDrawInInventory(item, spriteBatch, position, frame, drawColor, itemColor, origin, scale);
		}

		private static HookList HookHoldoutOffset = AddHook<Func<int, Vector2?>>(g => g.HoldoutOffset);
		public static void HoldoutOffset(float gravDir, int type, ref Vector2 offset) {
			ModItem modItem = GetItem(type);

			if (modItem != null) {
				Vector2? modOffset = modItem.HoldoutOffset();

				if (modOffset.HasValue) {
					offset.X = modOffset.Value.X;
					offset.Y += gravDir * modOffset.Value.Y;
				}
			}

			foreach (var g in HookHoldoutOffset.Enumerate()) {
				Vector2? modOffset = g.HoldoutOffset(type);

				if (modOffset.HasValue) {
					offset.X = modOffset.Value.X;
					offset.Y = TextureAssets.Item[type].Value.Height / 2f + gravDir * modOffset.Value.Y;
				}
			}
		}

		private static HookList HookHoldoutOrigin = AddHook<Func<int, Vector2?>>(g => g.HoldoutOrigin);
		public static void HoldoutOrigin(Player player, ref Vector2 origin) {
			Item item = player.inventory[player.selectedItem];
			Vector2 modOrigin = Vector2.Zero;
			if (item.ModItem != null) {
				Vector2? modOrigin2 = item.ModItem.HoldoutOrigin();
				if (modOrigin2.HasValue) {
					modOrigin = modOrigin2.Value;
				}
			}
			foreach (var g in HookHoldoutOrigin.Enumerate(item)) {
				Vector2? modOrigin2 = g.HoldoutOrigin(item.type);
				if (modOrigin2.HasValue) {
					modOrigin = modOrigin2.Value;
				}
			}
			modOrigin.X *= player.direction;
			modOrigin.Y *= -player.gravDir;
			origin += modOrigin;
		}

		private static HookList HookCanEquipAccessory = AddHook<Func<Item, Player, int, bool>>(g => g.CanEquipAccessory);
		//in Terraria.UI.ItemSlot.AccCheck replace 2nd and 3rd return false with
		//  return !ItemLoader.CanEquipAccessory(item, slot)
		public static bool CanEquipAccessory(Item item, int slot) {
			Player player = Main.player[Main.myPlayer];
			if (item.ModItem != null && !item.ModItem.CanEquipAccessory(player, slot))
				return false;

			foreach (var g in HookCanEquipAccessory.Enumerate(item))
				if (!g.CanEquipAccessory(item, player, slot))
					return false;

			return true;
		}

		private delegate void DelegateExtractinatorUse(int extractType, ref int resultType, ref int resultStack);
		private static HookList HookExtractinatorUse = AddHook<DelegateExtractinatorUse>(g => g.ExtractinatorUse);
		public static void ExtractinatorUse(ref int resultType, ref int resultStack, int extractType) {
			GetItem(extractType)?.ExtractinatorUse(ref resultType, ref resultStack);

			foreach (var g in HookExtractinatorUse.Enumerate())
				g.ExtractinatorUse(extractType, ref resultType, ref resultStack);
		}

		private delegate void DelegateCaughtFishStack(int type, ref int stack);
		private static HookList HookCaughtFishStack = AddHook<DelegateCaughtFishStack>(g => g.CaughtFishStack);
		public static void CaughtFishStack(Item item) {
			item.ModItem?.CaughtFishStack(ref item.stack);

			foreach (var g in HookCaughtFishStack.Enumerate(item))
				g.CaughtFishStack(item.type, ref item.stack);
		}

		private static HookList HookIsAnglerQuestAvailable = AddHook<Func<int, bool>>(g => g.IsAnglerQuestAvailable);
		public static void IsAnglerQuestAvailable(int itemID, ref bool notAvailable) {
			ModItem modItem = GetItem(itemID);
			if (modItem != null)
				notAvailable |= !modItem.IsAnglerQuestAvailable();

			foreach (var g in HookIsAnglerQuestAvailable.Enumerate())
				notAvailable |= !g.IsAnglerQuestAvailable(itemID);
		}

		private delegate void DelegateAnglerChat(int type, ref string chat, ref string catchLocation);
		private static HookList HookAnglerChat = AddHook<DelegateAnglerChat>(g => g.AnglerChat);
		public static string AnglerChat(int type) {
			string chat = "";
			string catchLocation = "";
			GetItem(type)?.AnglerQuestChat(ref chat, ref catchLocation);

			foreach (var g in HookAnglerChat.Enumerate())
				g.AnglerChat(type, ref chat, ref catchLocation);

			if (string.IsNullOrEmpty(chat) || string.IsNullOrEmpty(catchLocation))
				return null;

			return chat + "\n\n(" + catchLocation + ")";
		}

		private delegate bool DelegatePreDrawTooltip(Item item, ReadOnlyCollection<TooltipLine> lines, ref int x, ref int y);
		private static HookList HookPreDrawTooltip = AddHook<DelegatePreDrawTooltip>(g => g.PreDrawTooltip);
		public static bool PreDrawTooltip(Item item, ReadOnlyCollection<TooltipLine> lines, ref int x, ref int y) {
			bool modItemPreDraw = item.ModItem?.PreDrawTooltip(lines, ref x, ref y) ?? true;
			List<bool> globalItemPreDraw = new List<bool>();
			foreach (var g in HookPreDrawTooltip.Enumerate(item))
				globalItemPreDraw.Add(g.PreDrawTooltip(item, lines, ref x, ref y));
			return modItemPreDraw && globalItemPreDraw.All(z => z);
		}

		private delegate void DelegatePostDrawTooltip(Item item, ReadOnlyCollection<DrawableTooltipLine> lines);
		private static HookList HookPostDrawTooltip = AddHook<DelegatePostDrawTooltip>(g => g.PostDrawTooltip);
		public static void PostDrawTooltip(Item item, ReadOnlyCollection<DrawableTooltipLine> lines) {
<<<<<<< HEAD
			item.modItem?.PostDrawTooltip(lines);
			foreach (var g in HookPostDrawTooltip.Enumerate(item))
				g.PostDrawTooltip(item, lines);
=======
			item.ModItem?.PostDrawTooltip(lines);
			foreach (var g in HookPostDrawTooltip.arr)
				g.Instance(item).PostDrawTooltip(item, lines);
>>>>>>> 2ce6b73a
		}

		private delegate bool DelegatePreDrawTooltipLine(Item item, DrawableTooltipLine line, ref int yOffset);
		private static HookList HookPreDrawTooltipLine = AddHook<DelegatePreDrawTooltipLine>(g => g.PreDrawTooltipLine);
		public static bool PreDrawTooltipLine(Item item, DrawableTooltipLine line, ref int yOffset) {
			bool modItemPreDrawLine = item.ModItem?.PreDrawTooltipLine(line, ref yOffset) ?? true;
			List<bool> globalItemPreDrawLine = new List<bool>();
			foreach (var g in HookPreDrawTooltipLine.Enumerate(item))
				globalItemPreDrawLine.Add(g.PreDrawTooltipLine(item, line, ref yOffset));
			return modItemPreDrawLine && globalItemPreDrawLine.All(x => x);
		}

		private delegate void DelegatePostDrawTooltipLine(Item item, DrawableTooltipLine line);
		private static HookList HookPostDrawTooltipLine = AddHook<DelegatePostDrawTooltipLine>(g => g.PostDrawTooltipLine);
		public static void PostDrawTooltipLine(Item item, DrawableTooltipLine line) {
<<<<<<< HEAD
			item.modItem?.PostDrawTooltipLine(line);
			foreach (var g in HookPostDrawTooltipLine.Enumerate(item))
				g.PostDrawTooltipLine(item, line);
=======
			item.ModItem?.PostDrawTooltipLine(line);
			foreach (var g in HookPostDrawTooltipLine.arr)
				g.Instance(item).PostDrawTooltipLine(item, line);
>>>>>>> 2ce6b73a
		}

		private static HookList HookModifyTooltips = AddHook<Action<Item, List<TooltipLine>>>(g => g.ModifyTooltips);
		public static List<TooltipLine> ModifyTooltips(Item item, ref int numTooltips, string[] names, ref string[] text,
			ref bool[] modifier, ref bool[] badModifier, ref int oneDropLogo, out Color?[] overrideColor) {
			List<TooltipLine> tooltips = new List<TooltipLine>();
			for (int k = 0; k < numTooltips; k++) {
				TooltipLine tooltip = new TooltipLine(names[k], text[k]);
				tooltip.isModifier = modifier[k];
				tooltip.isModifierBad = badModifier[k];
				if (k == oneDropLogo) {
					tooltip.oneDropLogo = true;
				}
				tooltips.Add(tooltip);
			}
<<<<<<< HEAD
			item.modItem?.ModifyTooltips(tooltips);
			foreach (var g in HookModifyTooltips.Enumerate(item))
				g.ModifyTooltips(item, tooltips);
=======
			item.ModItem?.ModifyTooltips(tooltips);
			foreach (var g in HookModifyTooltips.arr)
				g.Instance(item).ModifyTooltips(item, tooltips);
>>>>>>> 2ce6b73a

			numTooltips = tooltips.Count;
			text = new string[numTooltips];
			modifier = new bool[numTooltips];
			badModifier = new bool[numTooltips];
			oneDropLogo = -1;
			overrideColor = new Color?[numTooltips];
			for (int k = 0; k < numTooltips; k++) {
				text[k] = tooltips[k].text;
				modifier[k] = tooltips[k].isModifier;
				badModifier[k] = tooltips[k].isModifierBad;
				if (tooltips[k].oneDropLogo) {
					oneDropLogo = k;
				}
				overrideColor[k] = tooltips[k].overrideColor;
			}

			return tooltips;
		}

		private static HookList HookNeedsSaving = AddHook<Func<Item, bool>>(g => g.NeedsSaving);
		public static bool NeedsModSaving(Item item) {
<<<<<<< HEAD
			return item.type != 0 && (item.modItem != null || item.prefix >= PrefixID.Count || HookNeedsSaving.Enumerate(item).Count(g => g.NeedsSaving(item)) > 0);
=======
			return item.type != 0 && (item.ModItem != null || item.prefix >= PrefixID.Count || HookNeedsSaving.arr.Count(g => g.Instance(item).NeedsSaving(item)) > 0);
>>>>>>> 2ce6b73a
		}

		internal static void WriteNetGlobalOrder(BinaryWriter w) {
			w.Write((short)NetGlobals.Length);
			foreach (var globalItem in NetGlobals) {
				w.Write(globalItem.Mod.netID);
				w.Write(globalItem.Name);
			}
		}

		internal static void ReadNetGlobalOrder(BinaryReader r) {
			short n = r.ReadInt16();
			NetGlobals = new GlobalItem[n];
			for (short i = 0; i < n; i++)
				NetGlobals[i] = ModContent.Find<GlobalItem>(ModNet.GetMod(r.ReadInt16()).Name, r.ReadString());
		}

		private static bool HasMethod(Type t, string method, params Type[] args) {
			return t.GetMethod(method, args).DeclaringType != typeof(GlobalItem);
		}

		internal static void VerifyGlobalItem(GlobalItem item) {
			var type = item.GetType();
			int saveMethods = 0;
			if (HasMethod(type, "NeedsSaving", typeof(Item))) saveMethods++;
			if (HasMethod(type, "Save", typeof(Item))) saveMethods++;
			if (HasMethod(type, "Load", typeof(Item), typeof(TagCompound))) saveMethods++;
			if (saveMethods > 0 && saveMethods < 3)
				throw new Exception(type + " must override all of (NeedsSaving/Save/Load) or none");

			int netMethods = 0;
			if (HasMethod(type, "NetSend", typeof(Item), typeof(BinaryWriter))) netMethods++;
			if (HasMethod(type, "NetReceive", typeof(Item), typeof(BinaryReader))) netMethods++;
			if (netMethods == 1)
				throw new Exception(type + " must override both of (NetSend/NetReceive) or none");

			bool hasInstanceFields = type.GetFields(BindingFlags.Instance | BindingFlags.Public | BindingFlags.NonPublic)
				.Any(f => f.DeclaringType != typeof(GlobalItem));

			if (hasInstanceFields) {
				if (!item.InstancePerEntity)
					throw new Exception(type + " has instance fields but does not set InstancePerEntity to true. Either use static fields, or per instance globals");

				if (!HasMethod(type, "Clone", typeof(Item), typeof(Item)))
					throw new Exception(type + " has InstancePerEntity but does not override Clone(Item, Item)");
			}
		}
	}
}<|MERGE_RESOLUTION|>--- conflicted
+++ resolved
@@ -1116,15 +1116,11 @@
 		/// <param name="canApplyDiscount"></param>
 		/// <returns></returns>
 		public static bool ReforgePrice(Item item, ref int reforgePrice, ref bool canApplyDiscount) {
-<<<<<<< HEAD
-			bool b = item.modItem?.ReforgePrice(ref reforgePrice, ref canApplyDiscount) ?? true;
+			bool b = item.ModItem?.ReforgePrice(ref reforgePrice, ref canApplyDiscount) ?? true;
+
 			foreach (var g in HookReforgePrice.Enumerate(item))
 				b &= g.ReforgePrice(item, ref reforgePrice, ref canApplyDiscount);
-=======
-			bool b = item.ModItem?.ReforgePrice(ref reforgePrice, ref canApplyDiscount) ?? true;
-			foreach (var g in HookReforgePrice.arr)
-				b &= g.Instance(item).ReforgePrice(item, ref reforgePrice, ref canApplyDiscount);
->>>>>>> 2ce6b73a
+
 			return b;
 		}
 
@@ -1147,15 +1143,10 @@
 		/// Calls ModItem.PostReforge, then all GlobalItem.PostReforge hooks.
 		/// </summary>
 		public static void PostReforge(Item item) {
-<<<<<<< HEAD
-			item.modItem?.PostReforge();
+			item.ModItem?.PostReforge();
+			
 			foreach (var g in HookPostReforge.Enumerate(item))
 				g.PostReforge(item);
-=======
-			item.ModItem?.PostReforge();
-			foreach (var g in HookPostReforge.arr)
-				g.Instance(item).PostReforge(item);
->>>>>>> 2ce6b73a
 		}
 
 		private delegate void DelegateDrawHands(int body, ref bool drawHands, ref bool drawArms);
@@ -1669,15 +1660,10 @@
 		private delegate void DelegatePostDrawTooltip(Item item, ReadOnlyCollection<DrawableTooltipLine> lines);
 		private static HookList HookPostDrawTooltip = AddHook<DelegatePostDrawTooltip>(g => g.PostDrawTooltip);
 		public static void PostDrawTooltip(Item item, ReadOnlyCollection<DrawableTooltipLine> lines) {
-<<<<<<< HEAD
-			item.modItem?.PostDrawTooltip(lines);
+			item.ModItem?.PostDrawTooltip(lines);
+			
 			foreach (var g in HookPostDrawTooltip.Enumerate(item))
 				g.PostDrawTooltip(item, lines);
-=======
-			item.ModItem?.PostDrawTooltip(lines);
-			foreach (var g in HookPostDrawTooltip.arr)
-				g.Instance(item).PostDrawTooltip(item, lines);
->>>>>>> 2ce6b73a
 		}
 
 		private delegate bool DelegatePreDrawTooltipLine(Item item, DrawableTooltipLine line, ref int yOffset);
@@ -1693,15 +1679,10 @@
 		private delegate void DelegatePostDrawTooltipLine(Item item, DrawableTooltipLine line);
 		private static HookList HookPostDrawTooltipLine = AddHook<DelegatePostDrawTooltipLine>(g => g.PostDrawTooltipLine);
 		public static void PostDrawTooltipLine(Item item, DrawableTooltipLine line) {
-<<<<<<< HEAD
-			item.modItem?.PostDrawTooltipLine(line);
+			item.ModItem?.PostDrawTooltipLine(line);
+			
 			foreach (var g in HookPostDrawTooltipLine.Enumerate(item))
 				g.PostDrawTooltipLine(item, line);
-=======
-			item.ModItem?.PostDrawTooltipLine(line);
-			foreach (var g in HookPostDrawTooltipLine.arr)
-				g.Instance(item).PostDrawTooltipLine(item, line);
->>>>>>> 2ce6b73a
 		}
 
 		private static HookList HookModifyTooltips = AddHook<Action<Item, List<TooltipLine>>>(g => g.ModifyTooltips);
@@ -1717,15 +1698,11 @@
 				}
 				tooltips.Add(tooltip);
 			}
-<<<<<<< HEAD
-			item.modItem?.ModifyTooltips(tooltips);
+			
+			item.ModItem?.ModifyTooltips(tooltips);
+			
 			foreach (var g in HookModifyTooltips.Enumerate(item))
 				g.ModifyTooltips(item, tooltips);
-=======
-			item.ModItem?.ModifyTooltips(tooltips);
-			foreach (var g in HookModifyTooltips.arr)
-				g.Instance(item).ModifyTooltips(item, tooltips);
->>>>>>> 2ce6b73a
 
 			numTooltips = tooltips.Count;
 			text = new string[numTooltips];
@@ -1748,11 +1725,7 @@
 
 		private static HookList HookNeedsSaving = AddHook<Func<Item, bool>>(g => g.NeedsSaving);
 		public static bool NeedsModSaving(Item item) {
-<<<<<<< HEAD
-			return item.type != 0 && (item.modItem != null || item.prefix >= PrefixID.Count || HookNeedsSaving.Enumerate(item).Count(g => g.NeedsSaving(item)) > 0);
-=======
-			return item.type != 0 && (item.ModItem != null || item.prefix >= PrefixID.Count || HookNeedsSaving.arr.Count(g => g.Instance(item).NeedsSaving(item)) > 0);
->>>>>>> 2ce6b73a
+			return item.type != 0 && (item.ModItem != null || item.prefix >= PrefixID.Count || HookNeedsSaving.Enumerate(item).Count(g => g.NeedsSaving(item)) > 0);
 		}
 
 		internal static void WriteNetGlobalOrder(BinaryWriter w) {
