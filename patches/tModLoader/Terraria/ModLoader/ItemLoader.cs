using Microsoft.Xna.Framework;
using Microsoft.Xna.Framework.Graphics;
using System;
using System.Collections.Generic;
using System.Collections.ObjectModel;
using System.IO;
using System.Linq;
using System.Linq.Expressions;
using System.Reflection;
using Terraria.Audio;
using Terraria.GameContent;
using Terraria.ID;
using Terraria.Localization;
using Terraria.ModLoader.Core;
using Terraria.ModLoader.IO;
using Terraria.UI;
using Terraria.Utilities;

namespace Terraria.ModLoader
{
	/// <summary>
	/// This serves as the central class from which item-related functions are carried out. It also stores a list of mod items by ID.
	/// </summary>
	public static class ItemLoader
	{
		private static int nextItem = ItemID.Count;
		internal static readonly IList<ModItem> items = new List<ModItem>();
		internal static readonly IList<GlobalItem> globalItems = new List<GlobalItem>();
		internal static GlobalItem[] NetGlobals;
		internal static readonly ISet<int> animations = new HashSet<int>();
		internal static readonly int vanillaQuestFishCount = 41;
		internal static readonly int[] vanillaWings = new int[Main.maxWings];

		private class HookList
		{
			public int[] arr = new int[0];
			public readonly MethodInfo method;

			public HookList(MethodInfo method) {
				this.method = method;
			}

			public IEnumerable<GlobalItem> Enumerate(Item item) {
				for (int i = 0; i < arr.Length; i++) {
					var g = item.globalItems[arr[i]];

					if (g != null) {
						yield return g;
					}
				}
			}

			public IEnumerable<GlobalItem> Enumerate() {
				for (int i = 0; i < arr.Length; i++) {
					var g = globalItems[arr[i]];

					if (g != null) {
						yield return g;
					}
				}
			}
		}

		private static List<HookList> hooks = new List<HookList>();

		private static HookList AddHook<F>(Expression<Func<GlobalItem, F>> func) {
			var hook = new HookList(ModLoader.Method(func));
			hooks.Add(hook);
			return hook;
		}

		private static void FindVanillaWings() {
			if (vanillaWings[1] != 0)
				return;

			Item item = new Item();
			for (int k = 0; k < ItemID.Count; k++) {
				item.SetDefaults(k);
				if (item.wingSlot > 0) {
					vanillaWings[item.wingSlot] = k;
				}
			}
		}

		internal static int ReserveItemID() {
			if (ModNet.AllowVanillaClients) throw new Exception("Adding items breaks vanilla client compatibility");

			int reserveID = nextItem;
			nextItem++;
			return reserveID;
		}

		/// <summary>
		/// Gets the ModItem instance corresponding to the specified type. Returns null if no modded item has the given type.
		/// </summary>
		public static ModItem GetItem(int type) {
			return type >= ItemID.Count && type < ItemCount ? items[type - ItemID.Count] : null;
		}

		public static int ItemCount => nextItem;

		internal static void ResizeArrays(bool unloading) {
			//Textures
			Array.Resize(ref TextureAssets.Item, nextItem);
			Array.Resize(ref TextureAssets.ItemFlame, nextItem);

			//Sets
			LoaderUtils.ResetStaticMembers(typeof(ItemID), true);
			
			//Etc
			Array.Resize(ref Main.itemAnimations, nextItem);
			Array.Resize(ref Item.cachedItemSpawnsByType, nextItem);
			Array.Resize(ref Item.staff, nextItem);
			Array.Resize(ref Item.claw, nextItem);
			Array.Resize(ref Lang._itemNameCache, nextItem);
			Array.Resize(ref Lang._itemTooltipCache, nextItem);

			for (int k = ItemID.Count; k < nextItem; k++) {
				Lang._itemNameCache[k] = LocalizedText.Empty;
				Lang._itemTooltipCache[k] = ItemTooltip.None;
				Item.cachedItemSpawnsByType[k] = -1;
			}

			if (unloading)
				Array.Resize(ref Main.anglerQuestItemNetIDs, vanillaQuestFishCount);
			else
				Main.anglerQuestItemNetIDs = Main.anglerQuestItemNetIDs
					.Concat(items.Where(modItem => modItem.IsQuestFish()).Select(modItem => modItem.Type))
					.ToArray();

			FindVanillaWings();

			NetGlobals = ModLoader.BuildGlobalHook<GlobalItem, Action<Item, BinaryWriter>>(globalItems, g => g.NetSend);

			foreach (var hook in hooks)
				hook.arr = ModLoader.BuildGlobalHookNew(globalItems, hook.method);
		}

		internal static void Unload() {
			items.Clear();
			nextItem = ItemID.Count;
			globalItems.Clear();
			animations.Clear();
		}

		internal static bool IsModItem(int index) => index >= ItemID.Count;

		private static bool GeneralPrefix(Item item) => item.maxStack == 1 && item.damage > 0 && item.ammo == 0 && !item.accessory;

		//Add all these to Terraria.Item.Prefix
		internal static bool MeleePrefix(Item item) => item.modItem != null && GeneralPrefix(item) && item.melee && !item.noUseGraphic;
		internal static bool WeaponPrefix(Item item) => item.modItem != null && GeneralPrefix(item) && item.melee && item.noUseGraphic;
		internal static bool RangedPrefix(Item item) => item.modItem != null && GeneralPrefix(item) && item.ranged; //(item.ranged || item.thrown);
		internal static bool MagicPrefix(Item item) => item.modItem != null && GeneralPrefix(item) && (item.magic || item.summon);

		private static HookList HookSetDefaults = AddHook<Action<Item>>(g => g.SetDefaults);

		internal static void SetDefaults(Item item, bool createModItem = true) {
			if (IsModItem(item.type) && createModItem)
				item.modItem = GetItem(item.type).Clone(item);

			item.globalItems = globalItems
				.Select(g => g.InstanceForEntity(item) ? (g.InstancePerEntity ? g.Clone(item, item) : g) : null)
				.ToArray();

			item.modItem?.AutoDefaults();
			item.modItem?.SetDefaults();

			foreach (var g in HookSetDefaults.Enumerate(item))
				g.SetDefaults(item);
		}

		private static HookList HookOnCreate = AddHook<Action<Item, ItemCreationContext>>(g => g.OnCreate);
		public static void OnCreate(Item item, ItemCreationContext context) {
			foreach (var g in HookOnCreate.Enumerate(item)) {
				 g.OnCreate(item, context);
			}

			item.modItem?.OnCreate(context);
		}
		
		//near end of Terraria.Main.DrawItem before default drawing call
		//  if(ItemLoader.animations.Contains(item.type))
		//  { ItemLoader.DrawAnimatedItem(item, whoAmI, color, alpha, rotation, scale); return; }
		internal static void DrawAnimatedItem(Item item, int whoAmI, Color color, Color alpha, float rotation, float scale) {
			int frameCount = Main.itemAnimations[item.type].FrameCount;
			int frameDuration = Main.itemAnimations[item.type].TicksPerFrame;

			Main.itemFrameCounter[whoAmI]++;

			if (Main.itemFrameCounter[whoAmI] >= frameDuration) {
				Main.itemFrameCounter[whoAmI] = 0;
				Main.itemFrame[whoAmI]++;
			}

			if (Main.itemFrame[whoAmI] >= frameCount) {
				Main.itemFrame[whoAmI] = 0;
			}

			var texture = TextureAssets.Item[item.type].Value;

			Rectangle frame = texture.Frame(1, frameCount, 0, Main.itemFrame[whoAmI]);
			float offX = item.width * 0.5f - frame.Width * 0.5f;
			float offY = item.height - frame.Height;
			
			Main.spriteBatch.Draw(texture, new Vector2(item.position.X - Main.screenPosition.X + frame.Width / 2 + offX, item.position.Y - Main.screenPosition.Y + frame.Height / 2 + offY), new Rectangle?(frame), alpha, rotation, frame.Size() / 2f, scale, SpriteEffects.None, 0f);
			
			if (item.color != default) {
				Main.spriteBatch.Draw(texture, new Vector2(item.position.X - Main.screenPosition.X + frame.Width / 2 + offX, item.position.Y - Main.screenPosition.Y + frame.Height / 2 + offY), new Rectangle?(frame), item.GetColor(color), rotation, frame.Size() / 2f, scale, SpriteEffects.None, 0f);
			}
		}

		private static Rectangle AnimatedItemFrame(Item item) {
			int frameCount = Main.itemAnimations[item.type].FrameCount;
			int frameDuration = Main.itemAnimations[item.type].TicksPerFrame;

			return Main.itemAnimations[item.type].GetFrame(TextureAssets.Item[item.type].Value);
		}

		private static HookList HookChoosePrefix = AddHook<Func<Item, UnifiedRandom, int>>(g => g.ChoosePrefix);

		public static int ChoosePrefix(Item item, UnifiedRandom rand) {
			foreach (var g in HookChoosePrefix.Enumerate(item)) {
				int pre = g.ChoosePrefix(item, rand);
				if (pre > 0) {
					return pre;
				}
			}
			if (item.modItem != null) {
				int pre = item.modItem.ChoosePrefix(rand);
				if (pre > 0) {
					return pre;
				}
			}
			return -1;
		}

		private static HookList HookPrefixChance = AddHook<Func<Item, int, UnifiedRandom, bool?>>(g => g.PrefixChance);

		/// <summary>
		/// Allows for blocking, forcing and altering chance of prefix rolling.
		/// False (block) takes precedence over True (force).
		/// Null gives vanilla behaviour
		/// </summary>
		public static bool? PrefixChance(Item item, int pre, UnifiedRandom rand) {
			bool? result = null;
			foreach (var g in HookPrefixChance.Enumerate(item)) {
				bool? r = g.PrefixChance(item, pre, rand);
				if (r.HasValue)
					result = r.Value && (result ?? true);
			}
			if (item.modItem != null) {
				bool? r = item.modItem.PrefixChance(pre, rand);
				if (r.HasValue)
					result = r.Value && (result ?? true);
			}
			return result;
		}

		private static HookList HookAllowPrefix = AddHook<Func<Item, int, bool>>(g => g.AllowPrefix);
		public static bool AllowPrefix(Item item, int pre) {
			bool result = true;
			foreach (var g in HookAllowPrefix.Enumerate(item)) {
				result &= g.AllowPrefix(item, pre);
			}
			if (item.modItem != null) {
				result &= item.modItem.AllowPrefix(pre);
			}
			return result;
		}

		private static HookList HookCanUseItem = AddHook<Func<Item, Player, bool>>(g => g.CanUseItem);
		//in Terraria.Player.ItemCheck
		//  inside block if (this.controlUseItem && this.itemAnimation == 0 && this.releaseUseItem && item.useStyle > 0)
		//  set initial flag2 to ItemLoader.CanUseItem(item, this)
		/// <summary>
		/// Returns the "and" operation on the results of ModItem.CanUseItem and all GlobalItem.CanUseItem hooks.
		/// Does not fail fast (every hook is called).
		/// </summary>
		/// <param name="item">The item.</param>
		/// <param name="player">The player holding the item.</param>
		public static bool CanUseItem(Item item, Player player) {
			bool flag = true;
			if (item.modItem != null)
				flag &= item.modItem.CanUseItem(player);

			foreach (var g in HookCanUseItem.Enumerate(item))
				flag &= g.CanUseItem(item, player);

			return flag;
		}

		private static HookList HookUseStyle = AddHook<Action<Item, Player>>(g => g.UseStyle);
		//in Terraria.Player.ItemCheck after useStyle if/else chain call ItemLoader.UseStyle(item, this)
		/// <summary>
		/// Calls ModItem.UseStyle and all GlobalItem.UseStyle hooks.
		/// </summary>
		public static void UseStyle(Item item, Player player) {
			if (item.IsAir)
				return;

			item.modItem?.UseStyle(player);

			foreach (var g in HookUseStyle.Enumerate(item))
				g.UseStyle(item, player);
		}

		private static HookList HookHoldStyle = AddHook<Action<Item, Player>>(g => g.HoldStyle);
		//in Terraria.Player.ItemCheck after holdStyle if/else chain call ItemLoader.HoldStyle(item, this)
		/// <summary>
		/// If the player is not holding onto a rope and is not in the middle of using an item, calls ModItem.HoldStyle and all GlobalItem.HoldStyle hooks.
		/// </summary>
		public static void HoldStyle(Item item, Player player) {
			if (item.IsAir || player.pulley || player.itemAnimation > 0)
				return;

			item.modItem?.HoldStyle(player);

			foreach (var g in HookHoldStyle.Enumerate(item))
				g.HoldStyle(item, player);
		}

		private static HookList HookHoldItem = AddHook<Action<Item, Player>>(g => g.HoldItem);
		//in Terraria.Player.ItemCheck before this.controlUseItem setting this.releaseUseItem call ItemLoader.HoldItem(item, this)
		/// <summary>
		/// Calls ModItem.HoldItem and all GlobalItem.HoldItem hooks.
		/// </summary>
		public static void HoldItem(Item item, Player player) {
			if (item.IsAir)
				return;

			item.modItem?.HoldItem(player);

			foreach (var g in HookHoldItem.Enumerate(item))
				g.HoldItem(item, player);
		}

		private static HookList HookUseTimeMultiplier = AddHook<Func<Item, Player, float>>(g => g.UseTimeMultiplier);
		public static float UseTimeMultiplier(Item item, Player player) {
			if (item.IsAir)
				return 1f;

			float multiplier = item.modItem?.UseTimeMultiplier(player) ?? 1f;

			foreach (var g in HookUseTimeMultiplier.Enumerate(item))
				multiplier *= g.UseTimeMultiplier(item, player);

			return multiplier;
		}

		private static HookList HookMeleeSpeedMultiplier = AddHook<Func<Item, Player, float>>(g => g.MeleeSpeedMultiplier);
		public static float MeleeSpeedMultiplier(Item item, Player player) {
			if (item.IsAir)
				return 1f;

			float multiplier = item.modItem?.MeleeSpeedMultiplier(player) ?? 1f;

			foreach (var g in HookMeleeSpeedMultiplier.Enumerate(item))
				multiplier *= g.MeleeSpeedMultiplier(item, player);

			return multiplier;
		}

		private delegate void DelegateGetHealLife(Item item, Player player, bool quickHeal, ref int healValue);
		private static HookList HookGetHealLife = AddHook<DelegateGetHealLife>(g => g.GetHealLife);
		/// <summary>
		/// Calls ModItem.GetHealLife, then all GlobalItem.GetHealLife hooks.
		/// </summary>
		public static void GetHealLife(Item item, Player player, bool quickHeal, ref int healValue) {
			if (item.IsAir)
				return;

			item.modItem?.GetHealLife(player, quickHeal, ref healValue);

			foreach (var g in HookGetHealLife.Enumerate(item))
				g.GetHealLife(item, player, quickHeal, ref healValue);
		}

		private delegate void DelegateGetHealMana(Item item, Player player, bool quickHeal, ref int healValue);
		private static HookList HookGetHealMana = AddHook<DelegateGetHealMana>(g => g.GetHealMana);
		/// <summary>
		/// Calls ModItem.GetHealMana, then all GlobalItem.GetHealMana hooks.
		/// </summary>
		public static void GetHealMana(Item item, Player player, bool quickHeal, ref int healValue) {
			if (item.IsAir)
				return;

			item.modItem?.GetHealMana(player, quickHeal, ref healValue);

			foreach (var g in HookGetHealMana.Enumerate(item))
				g.GetHealMana(item, player, quickHeal, ref healValue);
		}

		private delegate void DelegateModifyManaCost(Item item, Player player, ref float reduce, ref float mult);
		private static HookList HookModifyManaCost = AddHook<DelegateModifyManaCost>(g => g.ModifyManaCost);
		/// <summary>
		/// Calls ModItem.ModifyManaCost, then all GlobalItem.ModifyManaCost hooks.
		/// </summary>
		public static void ModifyManaCost(Item item, Player player, ref float reduce, ref float mult) {
			if (item.IsAir)
				return;
			
			item.modItem?.ModifyManaCost(player, ref reduce, ref mult);

			foreach (var g in HookModifyManaCost.Enumerate(item)) {
				g.ModifyManaCost(item, player, ref reduce, ref mult);
			}
		}

		private static HookList HookOnMissingMana = AddHook<Action<Item, Player, int>>(g => g.OnMissingMana);
		/// <summary>
		/// Calls ModItem.OnMissingMana, then all GlobalItem.OnMissingMana hooks.
		/// </summary>
		public static void OnMissingMana(Item item, Player player, int neededMana) {
			if (item.IsAir)
				return;
			
			item.modItem?.OnMissingMana(player, neededMana);

			foreach (var g in HookOnMissingMana.Enumerate(item)) {
				g.OnMissingMana(item, player, neededMana);
			}
		}

		private static HookList HookOnConsumeMana = AddHook<Action<Item, Player, int>>(g => g.OnConsumeMana);
		/// <summary>
		/// Calls ModItem.OnConsumeMana, then all GlobalItem.OnConsumeMana hooks.
		/// </summary>
		public static void OnConsumeMana(Item item, Player player, int manaConsumed) {
			if (item.IsAir)
				return;
			
			item.modItem?.OnConsumeMana(player, manaConsumed);

			foreach (var g in HookOnConsumeMana.Enumerate(item)) {
				g.OnConsumeMana(item, player, manaConsumed);
			}
		}

		private delegate void DelegateModifyResearchSorting(Item item, ref ContentSamples.CreativeHelper.ItemGroup itemGroup);
		private static HookList HookModifyResearchSorting = AddHook<DelegateModifyResearchSorting>(g => g.ModifyResearchSorting);
		public static void ModifyResearchSorting(Item item, ref ContentSamples.CreativeHelper.ItemGroup itemGroup) {
			if (item.IsAir)
				return;

			item.modItem?.ModifyResearchSorting(ref itemGroup);

			foreach (var g in HookModifyResearchSorting.Enumerate(item))
				g.ModifyResearchSorting(item, ref itemGroup);
		}

		private delegate void DelegateModifyWeaponDamage(Item item, Player player, ref Modifier damage, ref float flat);
		private static HookList HookModifyWeaponDamage = AddHook<DelegateModifyWeaponDamage>(g => g.ModifyWeaponDamage);
		/// <summary>
		/// Calls ModItem.HookModifyWeaponDamage, then all GlobalItem.HookModifyWeaponDamage hooks.
		/// </summary>
		public static void ModifyWeaponDamage(Item item, Player player, ref Modifier damage, ref float flat) {
			if (item.IsAir)
				return;

			item.modItem?.ModifyWeaponDamage(player, ref damage, ref flat);

			foreach (var g in HookModifyWeaponDamage.Enumerate(item))
				g.ModifyWeaponDamage(item, player, ref damage, ref flat);
		}

		private delegate void DelegateGetWeaponKnockback(Item item, Player player, ref float knockback);
		private static HookList HookGetWeaponKnockback = AddHook<DelegateGetWeaponKnockback>(g => g.GetWeaponKnockback);
		/// <summary>
		/// Calls ModItem.GetWeaponKnockback, then all GlobalItem.GetWeaponKnockback hooks.
		/// </summary>
		public static void GetWeaponKnockback(Item item, Player player, ref float knockback) {
			if (item.IsAir)
				return;

			item.modItem?.GetWeaponKnockback(player, ref knockback);

			foreach (var g in HookGetWeaponKnockback.Enumerate(item))
				g.GetWeaponKnockback(item, player, ref knockback);
		}


		private delegate void DelegateGetWeaponCrit(Item item, Player player, ref int crit);
		private static HookList HookGetWeaponCrit = AddHook<DelegateGetWeaponCrit>(g => g.GetWeaponCrit);
		/// <summary>
		/// Calls ModItem.GetWeaponCrit, then all GlobalItem.GetWeaponCrit hooks.
		/// </summary>
		public static void GetWeaponCrit(Item item, Player player, ref int crit) {
			if (item.IsAir)
				return;

			item.modItem?.GetWeaponCrit(player, ref crit);

			foreach (var g in HookGetWeaponCrit.Enumerate(item))
				g.GetWeaponCrit(item, player, ref crit);
		}

		/// <summary>
		/// If the item is a modded item, ModItem.checkProjOnSwing is true, and the player is not at the beginning of the item's use animation, sets canShoot to false.
		/// </summary>
		public static bool CheckProjOnSwing(Player player, Item item) {
			return item.modItem == null || !item.modItem.OnlyShootOnSwing || player.itemAnimation == player.itemAnimationMax - 1;
		}

		private delegate void DelegatePickAmmo(Item weapon, Item ammo, Player player, ref int type, ref float speed, ref int damage, ref float knockback);
		private static HookList HookPickAmmo = AddHook<DelegatePickAmmo>(g => g.PickAmmo);
		/// <summary>
		/// Calls ModItem.PickAmmo, then all GlobalItem.PickAmmo hooks.
		/// </summary>
		public static void PickAmmo(Item weapon, Item ammo, Player player, ref int type, ref float speed, ref int damage, ref float knockback) {
			ammo.modItem?.PickAmmo(weapon, player, ref type, ref speed, ref damage, ref knockback);

			foreach (var g in HookPickAmmo.Enumerate(ammo)) {
				g.PickAmmo(weapon, ammo, player, ref type, ref speed, ref damage, ref knockback);
			}
		}

		private static HookList HookConsumeAmmo = AddHook<Func<Item, Player, bool>>(g => g.ConsumeAmmo);
		//near end of Terraria.Player.PickAmmo before flag2 is checked add
		//  if(!ItemLoader.ConsumeAmmo(sItem, item, this)) { flag2 = true; }
		/// <summary>
		/// Calls ModItem.ConsumeAmmo for the weapon, ModItem.ConsumeAmmo for the ammo, then each GlobalItem.ConsumeAmmo hook for the weapon and ammo, until one of them returns false. If all of them return true, returns true.
		/// </summary>
		public static bool ConsumeAmmo(Item item, Item ammo, Player player) {
			if (item.modItem != null && !item.modItem.ConsumeAmmo(player) ||
					ammo.modItem != null && !ammo.modItem.ConsumeAmmo(player))
				return false;

			foreach (var g in HookConsumeAmmo.Enumerate(ammo)) {
				if (!g.ConsumeAmmo(item, player) ||
					!g.ConsumeAmmo(ammo, player))
					return false;
			}

			return true;
		}

		private static HookList HookOnConsumeAmmo = AddHook<Action<Item, Player>>(g => g.OnConsumeAmmo);
		/// <summary>
		/// Calls ModItem.OnConsumeAmmo for the weapon, ModItem.OnConsumeAmmo for the ammo, then each GlobalItem.OnConsumeAmmo hook for the weapon and ammo.
		/// </summary>
		public static void OnConsumeAmmo(Item item, Item ammo, Player player) {
			if (item.IsAir)
				return;

			item.modItem?.OnConsumeAmmo(player);
			ammo.modItem?.OnConsumeAmmo(player);

			foreach (var g in HookOnConsumeAmmo.Enumerate(item)) {
				g.OnConsumeAmmo(item, player);
			}

			foreach (var g in HookOnConsumeAmmo.Enumerate(ammo)) {
				g.OnConsumeAmmo(item, player);
			}
		}

		private delegate bool DelegateShoot(Item item, Player player, ref Vector2 position, ref float speedX, ref float speedY, ref int type, ref int damage, ref float knockBack);
		private static HookList HookShoot = AddHook<DelegateShoot>(g => g.Shoot);
		//in Terraria.Player.ItemCheck at end of if/else chain for shooting place if on last else
		//  if(ItemLoader.Shoot(item, this, ref vector2, ref num78, ref num79, ref num71, ref num73, ref num74))
		/// <summary>
		/// Calls each GlobalItem.Shoot hook, then ModItem.Shoot, until one of them returns false. If all of them return true, returns true.
		/// </summary>
		/// <param name="item">The weapon item.</param>
		/// <param name="player">The player.</param>
		/// <param name="position">The shoot spawn position.</param>
		/// <param name="speedX">The speed x calculated from shootSpeed and mouse position.</param>
		/// <param name="speedY">The speed y calculated from shootSpeed and mouse position.</param>
		/// <param name="type">The projectile type choosen by ammo and weapon.</param>
		/// <param name="damage">The projectile damage.</param>
		/// <param name="knockBack">The projectile knock back.</param>
		/// <returns></returns>
		public static bool Shoot(Item item, Player player, ref Vector2 position, ref float speedX, ref float speedY, ref int type, ref int damage, ref float knockBack) {
			bool result = true;

			foreach (var g in HookShoot.Enumerate(item)) {
				result &= g.Shoot(item, player, ref position, ref speedX, ref speedY, ref type, ref damage, ref knockBack);
			}

			if (result && item.modItem != null) {
				return item.modItem.Shoot(player, ref position, ref speedX, ref speedY, ref type, ref damage, ref knockBack);
			}

			return result;
		}

		private delegate void DelegateUseItemHitbox(Item item, Player player, ref Rectangle hitbox, ref bool noHitbox);
		private static HookList HookUseItemHitbox = AddHook<DelegateUseItemHitbox>(g => g.UseItemHitbox);
		//in Terraria.Player.ItemCheck after end of useStyle if/else chain for melee hitbox
		//  call ItemLoader.UseItemHitbox(item, this, ref r2, ref flag17)
		/// <summary>
		/// Calls ModItem.UseItemHitbox, then all GlobalItem.UseItemHitbox hooks.
		/// </summary>
		public static void UseItemHitbox(Item item, Player player, ref Rectangle hitbox, ref bool noHitbox) {
			item.modItem?.UseItemHitbox(player, ref hitbox, ref noHitbox);

			foreach (var g in HookUseItemHitbox.Enumerate(item))
				g.UseItemHitbox(item, player, ref hitbox, ref noHitbox);
		}

		private static HookList HookMeleeEffects = AddHook<Action<Item, Player, Rectangle>>(g => g.MeleeEffects);
		//in Terraria.Player.ItemCheck after magma stone dust effect for melee weapons
		//  call ItemLoader.MeleeEffects(item, this, r2)
		/// <summary>
		/// Calls ModItem.MeleeEffects and all GlobalItem.MeleeEffects hooks.
		/// </summary>
		public static void MeleeEffects(Item item, Player player, Rectangle hitbox) {
			item.modItem?.MeleeEffects(player, hitbox);

			foreach (var g in HookMeleeEffects.Enumerate(item))
				g.MeleeEffects(item, player, hitbox);
		}

		private static HookList HookCanHitNPC = AddHook<Func<Item, Player, NPC, bool?>>(g => g.CanHitNPC);
		//in Terraria.Player.ItemCheck before checking whether npc type can be hit add
		//  bool? modCanHit = ItemLoader.CanHitNPC(item, this, Main.npc[num292]);
		//  if(modCanHit.HasValue && !modCanHit.Value) { continue; }
		//in if statement afterwards add || (modCanHit.HasValue && modCanHit.Value)
		/// <summary>
		/// Gathers the results of ModItem.CanHitNPC and all GlobalItem.CanHitNPC hooks. 
		/// If any of them returns false, this returns false. 
		/// Otherwise, if any of them returns true then this returns true. 
		/// If all of them return null, this returns null.
		/// </summary>
		public static bool? CanHitNPC(Item item, Player player, NPC target) {
<<<<<<< HEAD
			bool? canHit = item.modItem?.CanHitNPC(player, target);
			if (canHit.HasValue && !canHit.Value) {
				return false;
			}
			foreach (var g in HookCanHitNPC.Enumerate(item)) {
				bool? globalCanHit = g.CanHitNPC(item, player, target);
				if (globalCanHit.HasValue) {
					if (globalCanHit.Value) {
						canHit = true;
=======
			bool? flag = null;

			foreach (GlobalItem g in HookCanHitNPC.arr) {
				bool? canHit = g.Instance(item).CanHitNPC(item, player, target);

				if (canHit.HasValue) {
					if (!canHit.Value) {
						return false;
>>>>>>> 18064242
					}

					flag = true;
				}
			}

			if (item.modItem != null) {
				bool? canHit = item.modItem.CanHitNPC(player, target);

				if (canHit.HasValue) {
					if (!canHit.Value) {
						return false;
					}

					flag = true;
				}
			}

			return flag;
		}

		private delegate void DelegateModifyHitNPC(Item item, Player player, NPC target, ref int damage, ref float knockBack, ref bool crit);
		private static HookList HookModifyHitNPC = AddHook<DelegateModifyHitNPC>(g => g.ModifyHitNPC);
		//in Terraria.Player.ItemCheck for melee attacks after damage variation
		//  call ItemLoader.ModifyHitNPC(item, this, Main.npc[num292], ref num282, ref num283, ref flag18)
		/// <summary>
		/// Calls ModItem.ModifyHitNPC, then all GlobalItem.ModifyHitNPC hooks.
		/// </summary>
		public static void ModifyHitNPC(Item item, Player player, NPC target, ref int damage, ref float knockBack, ref bool crit) {
			item.modItem?.ModifyHitNPC(player, target, ref damage, ref knockBack, ref crit);

			foreach (var g in HookModifyHitNPC.Enumerate(item))
				g.ModifyHitNPC(item, player, target, ref damage, ref knockBack, ref crit);
		}

		private static HookList HookOnHitNPC = AddHook<Action<Item, Player, NPC, int, float, bool>>(g => g.OnHitNPC);
		//in Terraria.Player.ItemCheck for melee attacks before updating informational accessories
		//  call ItemLoader.OnHitNPC(item, this, Main.npc[num292], num295, num283, flag18)
		/// <summary>
		/// Calls ModItem.OnHitNPC and all GlobalItem.OnHitNPC hooks.
		/// </summary>
		public static void OnHitNPC(Item item, Player player, NPC target, int damage, float knockBack, bool crit) {
			item.modItem?.OnHitNPC(player, target, damage, knockBack, crit);

			foreach (var g in HookOnHitNPC.Enumerate(item))
				g.OnHitNPC(item, player, target, damage, knockBack, crit);
		}

		private static HookList HookCanHitPvp = AddHook<Func<Item, Player, Player, bool>>(g => g.CanHitPvp);
		//in Terraria.Player.ItemCheck add to beginning of pvp collision check
		/// <summary>
		/// Calls all GlobalItem.CanHitPvp hooks, then ModItem.CanHitPvp, until one of them returns false. 
		/// If all of them return true, this returns true.
		/// </summary>
		public static bool CanHitPvp(Item item, Player player, Player target) {
			foreach (var g in HookCanHitPvp.Enumerate(item))
				if (!g.CanHitPvp(item, player, target))
					return false;

			return item.modItem == null || item.modItem.CanHitPvp(player, target);
		}

		private delegate void DelegateModifyHitPvp(Item item, Player player, Player target, ref int damage, ref bool crit);
		private static HookList HookModifyHitPvp = AddHook<DelegateModifyHitPvp>(g => g.ModifyHitPvp);
		//in Terraria.Player.ItemCheck for pvp melee attacks after damage variation
		//  call ItemLoader.ModifyHitPvp(item, this, Main.player[num302], ref num282, ref flag20)
		/// <summary>
		/// Calls ModItem.ModifyHitPvp, then all GlobalItem.ModifyHitPvp hooks.
		/// </summary>
		public static void ModifyHitPvp(Item item, Player player, Player target, ref int damage, ref bool crit) {
			item.modItem?.ModifyHitPvp(player, target, ref damage, ref crit);

			foreach (var g in HookModifyHitPvp.Enumerate(item))
				g.ModifyHitPvp(item, player, target, ref damage, ref crit);
		}

		private static HookList HookOnHitPvp = AddHook<Action<Item, Player, Player, int, bool>>(g => g.OnHitPvp);
		//in Terraria.Player.ItemCheck for pvp melee attacks before NetMessage stuff
		//  call ItemLoader.OnHitPvp(item, this, Main.player[num302], num304, flag20)
		/// <summary>
		/// Calls ModItem.OnHitPvp and all GlobalItem.OnHitPvp hooks.
		/// </summary>
		public static void OnHitPvp(Item item, Player player, Player target, int damage, bool crit) {
			item.modItem?.OnHitPvp(player, target, damage, crit);

			foreach (var g in HookOnHitPvp.Enumerate(item))
				g.OnHitPvp(item, player, target, damage, crit);
		}

		private static HookList HookUseItem = AddHook<Func<Item, Player, bool>>(g => g.UseItem);
		/// <summary>
		/// Returns true if any of ModItem.UseItem or GlobalItem.UseItem return true
		/// Does not fail fast (calls every hook)
		/// </summary>
		public static bool UseItem(Item item, Player player) {
			if (item.IsAir)
				return false;

			bool flag = false;
			if (item.modItem != null)
				flag |= item.modItem.UseItem(player);

			foreach (var g in HookUseItem.Enumerate(item))
				flag |= g.UseItem(item, player);

			return flag;
		}

		private static HookList HookConsumeItem = AddHook<Func<Item, Player, bool>>(g => g.ConsumeItem);
		//near end of Terraria.Player.ItemCheck
		//  if (flag22 && ItemLoader.ConsumeItem(item, this))
		/// <summary>
		/// If ModItem.ConsumeItem or any of the GlobalItem.ConsumeItem hooks returns false, sets consume to false.
		/// </summary>
		public static bool ConsumeItem(Item item, Player player) {
			if (item.IsAir) return true;
			if (item.modItem != null && !item.modItem.ConsumeItem(player))
				return false;

			foreach (var g in HookConsumeItem.Enumerate(item))
				if (!g.ConsumeItem(item, player))
					return false;

			OnConsumeItem(item, player);
			return true;
		}

		private static HookList HookOnConsumeItem = AddHook<Action<Item, Player>>(g => g.OnConsumeItem);
		/// <summary>
		/// Calls ModItem.OnConsumeItem and all GlobalItem.OnConsumeItem hooks.
		/// </summary>
		public static void OnConsumeItem(Item item, Player player) {
			if (item.IsAir)
				return;

			item.modItem?.OnConsumeItem(player);

			foreach (var g in HookOnConsumeItem.Enumerate(item))
				g.OnConsumeItem(item, player);
		}

		private static HookList HookUseItemFrame = AddHook<Func<Item, Player, bool>>(g => g.UseItemFrame);
		//in Terraria.Player.PlayerFrame at end of useStyle if/else chain
		//  call if(ItemLoader.UseItemFrame(this.inventory[this.selectedItem], this)) { return; }
		/// <summary>
		/// Calls ModItem.UseItemFrame, then all GlobalItem.UseItemFrame hooks, until one of them returns true. Returns whether any of the hooks returned true.
		/// </summary>
		public static bool UseItemFrame(Item item, Player player) {
			if (item.modItem != null && item.modItem.UseItemFrame(player))
				return true;

			foreach (var g in HookUseItemFrame.Enumerate(item))
				if (g.UseItemFrame(item, player))
					return true;

			return false;
		}

		private static HookList HookHoldItemFrame = AddHook<Func<Item, Player, bool>>(g => g.HoldItemFrame);
		//in Terraria.Player.PlayerFrame at end of holdStyle if statements
		//  call if(ItemLoader.HoldItemFrame(this.inventory[this.selectedItem], this)) { return; }
		/// <summary>
		/// Calls ModItem.HoldItemFrame, then all GlobalItem.HoldItemFrame hooks, until one of them returns true. Returns whether any of the hooks returned true.
		/// </summary>
		public static bool HoldItemFrame(Item item, Player player) {
			if (item.IsAir)
				return false;

			if (item.modItem != null && item.modItem.HoldItemFrame(player))
				return true;

			foreach (var g in HookHoldItemFrame.Enumerate(item))
				if (g.HoldItemFrame(item, player))
					return true;

			return false;
		}

		private static HookList HookAltFunctionUse = AddHook<Func<Item, Player, bool>>(g => g.AltFunctionUse);
		/// <summary>
		/// Calls ModItem.AltFunctionUse, then all GlobalItem.AltFunctionUse hooks, until one of them returns true. Returns whether any of the hooks returned true.
		/// </summary>
		public static bool AltFunctionUse(Item item, Player player) {
			if (item.IsAir)
				return false;

			if (item.modItem != null && item.modItem.AltFunctionUse(player))
				return true;

			foreach (var g in HookAltFunctionUse.Enumerate(item))
				if (g.AltFunctionUse(item, player))
					return true;

			return false;
		}

		private static HookList HookUpdateInventory = AddHook<Action<Item, Player>>(g => g.UpdateInventory);
		//place at end of first for loop in Terraria.Player.UpdateEquips
		//  call ItemLoader.UpdateInventory(this.inventory[j], this)
		/// <summary>
		/// Calls ModItem.UpdateInventory and all GlobalItem.UpdateInventory hooks.
		/// </summary>
		public static void UpdateInventory(Item item, Player player) {
			if (item.IsAir)
				return;

			item.modItem?.UpdateInventory(player);

			foreach (var g in HookUpdateInventory.Enumerate(item))
				g.UpdateInventory(item, player);
		}

		private static HookList HookUpdateEquip = AddHook<Action<Item, Player>>(g => g.UpdateEquip);
		/// <summary>
		/// Hook at the end of Player.VanillaUpdateEquip can be called from modded slots for modded equipments
		/// </summary>
		public static void UpdateEquip(Item item, Player player) {
			if (item.IsAir)
				return;

			item.modItem?.UpdateEquip(player);

			foreach (var g in HookUpdateEquip.Enumerate(item))
				g.UpdateEquip(item, player);
		}

		private static HookList HookUpdateAccessory = AddHook<Action<Item, Player, bool>>(g => g.UpdateAccessory);
		/// <summary>
		/// Hook at the end of Player.ApplyEquipFunctional can be called from modded slots for modded equipments
		/// </summary>
		public static void UpdateAccessory(Item item, Player player, bool hideVisual) {
			if (item.IsAir)
				return;

			item.modItem?.UpdateAccessory(player, hideVisual);

			foreach (var g in HookUpdateAccessory.Enumerate(item))
				g.UpdateAccessory(item, player, hideVisual);
		}

		private static HookList HookUpdateVanity = AddHook<Action<Item, Player>>(g => g.UpdateVanity);
		/// <summary>
		/// Hook at the end of Player.ApplyEquipVanity can be called from modded slots for modded equipments
		/// </summary>
		public static void UpdateVanity(Item item, Player player) {
			if (item.IsAir)
				return;

			item.modItem?.UpdateVanity(player);

			foreach (var g in HookUpdateVanity.Enumerate(item))
				g.UpdateVanity(item, player);
		}

		private static HookList HookUpdateArmorSet = AddHook<Action<Player, string>>(g => g.UpdateArmorSet);
		//at end of Terraria.Player.UpdateArmorSets call ItemLoader.UpdateArmorSet(this, this.armor[0], this.armor[1], this.armor[2])
		/// <summary>
		/// If the head's ModItem.IsArmorSet returns true, calls the head's ModItem.UpdateArmorSet. This is then repeated for the body, then the legs. Then for each GlobalItem, if GlobalItem.IsArmorSet returns a non-empty string, calls GlobalItem.UpdateArmorSet with that string.
		/// </summary>
		public static void UpdateArmorSet(Player player, Item head, Item body, Item legs) {
			if (head.modItem != null && head.modItem.IsArmorSet(head, body, legs))
				head.modItem.UpdateArmorSet(player);

			if (body.modItem != null && body.modItem.IsArmorSet(head, body, legs))
				body.modItem.UpdateArmorSet(player);

			if (legs.modItem != null && legs.modItem.IsArmorSet(head, body, legs))
				legs.modItem.UpdateArmorSet(player);

			foreach (GlobalItem globalItem in HookUpdateArmorSet.Enumerate()) {
				string set = globalItem.IsArmorSet(head, body, legs);
				if (!string.IsNullOrEmpty(set))
					globalItem.UpdateArmorSet(player, set);
			}
		}

		private static HookList HookPreUpdateVanitySet = AddHook<Action<Player, string>>(g => g.PreUpdateVanitySet);
		//in Terraria.Player.PlayerFrame after setting armor effects fields call this
		/// <summary>
		/// If the player's head texture's IsVanitySet returns true, calls the equipment texture's PreUpdateVanitySet. This is then repeated for the player's body, then the legs. Then for each GlobalItem, if GlobalItem.IsVanitySet returns a non-empty string, calls GlobalItem.PreUpdateVanitySet, using player.head, player.body, and player.legs.
		/// </summary>
		public static void PreUpdateVanitySet(Player player) {
			EquipTexture headTexture = EquipLoader.GetEquipTexture(EquipType.Head, player.head);
			EquipTexture bodyTexture = EquipLoader.GetEquipTexture(EquipType.Body, player.body);
			EquipTexture legTexture = EquipLoader.GetEquipTexture(EquipType.Legs, player.legs);
			if (headTexture != null && headTexture.IsVanitySet(player.head, player.body, player.legs))
				headTexture.PreUpdateVanitySet(player);

			if (bodyTexture != null && bodyTexture.IsVanitySet(player.head, player.body, player.legs))
				bodyTexture.PreUpdateVanitySet(player);

			if (legTexture != null && legTexture.IsVanitySet(player.head, player.body, player.legs))
				legTexture.PreUpdateVanitySet(player);

			foreach (GlobalItem globalItem in HookPreUpdateVanitySet.Enumerate()) {
				string set = globalItem.IsVanitySet(player.head, player.body, player.legs);
				if (!string.IsNullOrEmpty(set))
					globalItem.PreUpdateVanitySet(player, set);
			}
		}

		private static HookList HookUpdateVanitySet = AddHook<Action<Player, string>>(g => g.UpdateVanitySet);
		//in Terraria.Player.PlayerFrame after armor sets creating dust call this
		/// <summary>
		/// If the player's head texture's IsVanitySet returns true, calls the equipment texture's UpdateVanitySet. This is then repeated for the player's body, then the legs. Then for each GlobalItem, if GlobalItem.IsVanitySet returns a non-empty string, calls GlobalItem.UpdateVanitySet, using player.head, player.body, and player.legs.
		/// </summary>
		public static void UpdateVanitySet(Player player) {
			EquipTexture headTexture = EquipLoader.GetEquipTexture(EquipType.Head, player.head);
			EquipTexture bodyTexture = EquipLoader.GetEquipTexture(EquipType.Body, player.body);
			EquipTexture legTexture = EquipLoader.GetEquipTexture(EquipType.Legs, player.legs);
			if (headTexture != null && headTexture.IsVanitySet(player.head, player.body, player.legs))
				headTexture.UpdateVanitySet(player);

			if (bodyTexture != null && bodyTexture.IsVanitySet(player.head, player.body, player.legs))
				bodyTexture.UpdateVanitySet(player);

			if (legTexture != null && legTexture.IsVanitySet(player.head, player.body, player.legs))
				legTexture.UpdateVanitySet(player);

			foreach (GlobalItem globalItem in HookUpdateVanitySet.Enumerate()) {
				string set = globalItem.IsVanitySet(player.head, player.body, player.legs);
				if (!string.IsNullOrEmpty(set))
					globalItem.UpdateVanitySet(player, set);
			}
		}

		private static HookList HookArmorSetShadows = AddHook<Action<Player, string>>(g => g.ArmorSetShadows);
		//in Terraria.Main.DrawPlayers after armor combinations setting flags call
		//  ItemLoader.ArmorSetShadows(player);
		/// <summary>
		/// If the player's head texture's IsVanitySet returns true, calls the equipment texture's ArmorSetShadows. This is then repeated for the player's body, then the legs. Then for each GlobalItem, if GlobalItem.IsVanitySet returns a non-empty string, calls GlobalItem.ArmorSetShadows, using player.head, player.body, and player.legs.
		/// </summary>
		public static void ArmorSetShadows(Player player) {
			EquipTexture headTexture = EquipLoader.GetEquipTexture(EquipType.Head, player.head);
			EquipTexture bodyTexture = EquipLoader.GetEquipTexture(EquipType.Body, player.body);
			EquipTexture legTexture = EquipLoader.GetEquipTexture(EquipType.Legs, player.legs);
			if (headTexture != null && headTexture.IsVanitySet(player.head, player.body, player.legs))
				headTexture.ArmorSetShadows(player);

			if (bodyTexture != null && bodyTexture.IsVanitySet(player.head, player.body, player.legs))
				bodyTexture.ArmorSetShadows(player);

			if (legTexture != null && legTexture.IsVanitySet(player.head, player.body, player.legs))
				legTexture.ArmorSetShadows(player);

			foreach (GlobalItem globalItem in HookArmorSetShadows.Enumerate()) {
				string set = globalItem.IsVanitySet(player.head, player.body, player.legs);
				if (!string.IsNullOrEmpty(set))
					globalItem.ArmorSetShadows(player, set);
			}
		}

		private delegate void DelegateSetMatch(int armorSlot, int type, bool male, ref int equipSlot, ref bool robes);
		private static HookList HookSetMatch = AddHook<DelegateSetMatch>(g => g.SetMatch);
		/// <summary>
		/// Calls EquipTexture.SetMatch, then all GlobalItem.SetMatch hooks.
		/// </summary>   
		public static void SetMatch(int armorSlot, int type, bool male, ref int equipSlot, ref bool robes) {
			EquipTexture texture = EquipLoader.GetEquipTexture((EquipType)armorSlot, type);
			texture?.SetMatch(male, ref equipSlot, ref robes);

			foreach (var g in HookSetMatch.Enumerate())
				g.SetMatch(armorSlot, type, male, ref equipSlot, ref robes);
		}

		private static HookList HookCanRightClick = AddHook<Func<Item, bool>>(g => g.CanRightClick);
		//in Terraria.UI.ItemSlot.RightClick in end of item-opening if/else chain before final else
		//  make else if(ItemLoader.CanRightClick(inv[slot]))
		/// <summary>
		/// Calls ModItem.CanRightClick, then all GlobalItem.CanRightClick hooks, until one of the returns true. If one of the returns true, returns Main.mouseRight. Otherwise, returns false.
		/// </summary>
		public static bool CanRightClick(Item item) {
			if (item.IsAir || !Main.mouseRight)
				return false;

			if (item.modItem != null && item.modItem.CanRightClick())
				return true;

			foreach (var g in HookCanRightClick.Enumerate(item))
				if (g.CanRightClick(item))
					return true;

			return false;
		}

		private static HookList HookRightClick = AddHook<Action<Item, Player>>(g => g.RightClick);
		//in Terraria.UI.ItemSlot in block from CanRightClick call ItemLoader.RightClick(inv[slot], player)
		/// <summary>
		/// If Main.mouseRightRelease is true, the following steps are taken:
		/// 1. Call ModItem.RightClick
		/// 2. Calls all GlobalItem.RightClick hooks
		/// 3. Call ItemLoader.ConsumeItem, and if it returns true, decrements the item's stack
		/// 4. Sets the item's type to 0 if the item's stack is 0
		/// 5. Plays the item-grabbing sound
		/// 6. Sets Main.stackSplit to 30
		/// 7. Sets Main.mouseRightRelease to false
		/// 8. Calls Recipe.FindRecipes.
		/// </summary>
		public static void RightClick(Item item, Player player) {
			if (!Main.mouseRightRelease)
				return;

			item.modItem?.RightClick(player);

			foreach (var g in HookRightClick.Enumerate(item))
				g.RightClick(item, player);

			if (ConsumeItem(item, player) && --item.stack == 0)
				item.SetDefaults();

			SoundEngine.PlaySound(7);
			Main.stackSplit = 30;
			Main.mouseRightRelease = false;
			Recipe.FindRecipes();
		}

		//in Terraria.UI.ItemSlot add this to boss bag check
		/// <summary>
		/// Returns whether ModItem.bossBagNPC is greater than 0. Returns false if item is not a modded item.
		/// </summary>
		public static bool IsModBossBag(Item item) {
			return item.modItem != null && item.modItem.BossBagNPC > 0;
		}

		//in Terraria.Player.OpenBossBag after setting num14 call
		//  ItemLoader.OpenBossBag(type, this, ref num14);
		/// <summary>
		/// If the item is a modded item and ModItem.bossBagNPC is greater than 0, calls ModItem.OpenBossBag and sets npc to ModItem.bossBagNPC.
		/// </summary>
		public static void OpenBossBag(int type, Player player, ref int npc) {
			ModItem modItem = GetItem(type);
			if (modItem != null && modItem.BossBagNPC > 0) {
				modItem.OpenBossBag(player);
				npc = modItem.BossBagNPC;
			}
		}

		private static HookList HookPreOpenVanillaBag = AddHook<Func<string, Player, int, bool>>(g => g.PreOpenVanillaBag);
		//in beginning of Terraria.Player.openBag methods add
		//  if(!ItemLoader.PreOpenVanillaBag("bagName", this, arg)) { return; }
		//at the end of the following methods in Player.cs, add: NPCLoader.blockLoot.Clear(); // clear blockloot
		//methods: OpenBossBag, openCrate, openGoodieBag, openHerbBag, openLockbox, openPresent
		/// <summary>
		/// Calls each GlobalItem.PreOpenVanillaBag hook until one of them returns false. Returns true if all of them returned true.
		/// </summary>
		public static bool PreOpenVanillaBag(string context, Player player, int arg) {
			bool result = true;
			foreach (var g in HookPreOpenVanillaBag.Enumerate())
				result &= g.PreOpenVanillaBag(context, player, arg);

			if (!result) {
				NPCLoader.blockLoot.Clear(); // clear blockloot
				return false;
			}

			return true;
		}

		private static HookList HookOpenVanillaBag = AddHook<Action<string, Player, int>>(g => g.OpenVanillaBag);
		//in Terraria.Player.openBag methods after PreOpenVanillaBag if statements
		//  add ItemLoader.OpenVanillaBag("bagname", this, arg);
		/// <summary>
		/// Calls all GlobalItem.OpenVanillaBag hooks.
		/// </summary>
		public static void OpenVanillaBag(string context, Player player, int arg) {
			foreach (var g in HookOpenVanillaBag.Enumerate())
				g.OpenVanillaBag(context, player, arg);
		}

		private delegate bool DelegateReforgePrice(Item item, ref int reforgePrice, ref bool canApplyDiscount);
		private static HookList HookReforgePrice = AddHook<DelegateReforgePrice>(g => g.ReforgePrice);
		/// <summary>
		/// Call all ModItem.ReforgePrice, then GlobalItem.ReforgePrice hooks.
		/// </summary>
		/// <param name="canApplyDiscount"></param>
		/// <returns></returns>
		public static bool ReforgePrice(Item item, ref int reforgePrice, ref bool canApplyDiscount) {
			bool b = item.modItem?.ReforgePrice(ref reforgePrice, ref canApplyDiscount) ?? true;
			foreach (var g in HookReforgePrice.Enumerate(item))
				b &= g.ReforgePrice(item, ref reforgePrice, ref canApplyDiscount);
			return b;
		}

		// @todo: PreReforge marked obsolete until v0.11
		private static HookList HookPreReforge = AddHook<Func<Item, bool>>(g => g.PreReforge);
		/// <summary>
		/// Calls ModItem.PreReforge, then all GlobalItem.PreReforge hooks.
		/// </summary>
		public static bool PreReforge(Item item) {
			bool b = item.modItem?.PreReforge() ?? true;

			foreach (var g in HookPreReforge.Enumerate(item))
				b &= g.PreReforge(item);

			return b;
		}

		private static HookList HookPostReforge = AddHook<Action<Item>>(g => g.PostReforge);
		/// <summary>
		/// Calls ModItem.PostReforge, then all GlobalItem.PostReforge hooks.
		/// </summary>
		public static void PostReforge(Item item) {
			item.modItem?.PostReforge();
			foreach (var g in HookPostReforge.Enumerate(item))
				g.PostReforge(item);
		}

		private delegate void DelegateDrawHands(int body, ref bool drawHands, ref bool drawArms);
		private static HookList HookDrawHands = AddHook<DelegateDrawHands>(g => g.DrawHands);
		/// <summary>
		/// Calls the item's body equipment texture's DrawHands hook, then all GlobalItem.DrawHands hooks.
		/// "body" is the player's associated body equipment texture.
		/// </summary>
		public static void DrawHands(Player player, ref bool drawHands, ref bool drawArms) {
			EquipTexture texture = EquipLoader.GetEquipTexture(EquipType.Body, player.body);
			texture?.DrawHands(ref drawHands, ref drawArms);

			foreach (var g in HookDrawHands.Enumerate())
				g.DrawHands(player.body, ref drawHands, ref drawArms);
		}

		private delegate void DelegateDrawHair(int body, ref bool drawHair, ref bool drawAltHair);
		private static HookList HookDrawHair = AddHook<DelegateDrawHair>(g => g.DrawHair);
		//in Terraria.Main.DrawPlayerHead after if statement that sets flag2 to true
		//  call ItemLoader.DrawHair(drawPlayer, ref flag, ref flag2)
		//in Terraria.Main.DrawPlayer after if statement that sets flag5 to true
		//  call ItemLoader.DrawHair(drawPlayer, ref flag4, ref flag5)
		/// <summary>
		/// Calls the item's head equipment texture's DrawHair hook, then all GlobalItem.DrawHair hooks.
		/// "head" is the player's associated head equipment texture.
		/// </summary>
		public static void DrawHair(Player player, ref bool drawHair, ref bool drawAltHair) {
			EquipTexture texture = EquipLoader.GetEquipTexture(EquipType.Head, player.head);
			texture?.DrawHair(ref drawHair, ref drawAltHair);

			foreach (var g in HookDrawHair.Enumerate())
				g.DrawHair(player.head, ref drawHair, ref drawAltHair);
		}

		private static HookList HookDrawHead = AddHook<Func<int, bool>>(g => g.DrawHead);
		//in Terraria.Main.DrawPlayerHead in if statement after ItemLoader.DrawHair
		//and in Terraria.Main.DrawPlayer in if (!drawPlayer.invis && drawPlayer.head != 38 && drawPlayer.head != 135)
		//  use && with ItemLoader.DrawHead(drawPlayer)
		/// <summary>
		/// Calls the item's head equipment texture's DrawHead hook, then all GlobalItem.DrawHead hooks, until one of them returns false. Returns true if none of them return false.
		/// "head" is the player's associated head equipment texture.
		/// </summary>
		public static bool DrawHead(Player player) {
			EquipTexture texture = EquipLoader.GetEquipTexture(EquipType.Head, player.head);
			if (texture != null && !texture.DrawHead())
				return false;

			foreach (var g in HookDrawHead.Enumerate())
				if (!g.DrawHead(player.head))
					return false;

			return true;
		}

		private static HookList HookDrawBody = AddHook<Func<int, bool>>(g => g.DrawBody);
		/// <summary>
		/// Calls the item's body equipment texture's DrawBody hook, then all GlobalItem.DrawBody hooks, until one of them returns false. Returns true if none of them return false.
		/// "body" is the player's associated body equipment texture.
		/// </summary>
		public static bool DrawBody(Player player) {
			EquipTexture texture = EquipLoader.GetEquipTexture(EquipType.Body, player.body);
			if (texture != null && !texture.DrawBody())
				return false;

			foreach (var g in HookDrawBody.Enumerate())
				if (!g.DrawBody(player.body))
					return false;

			return true;
		}

		private static HookList HookDrawLegs = AddHook<Func<int, int, bool>>(g => g.DrawLegs);
		/// <summary>
		/// Calls the item's leg equipment texture's DrawLegs hook, then the item's shoe equipment texture's DrawLegs hook, then all GlobalItem.DrawLegs hooks, until one of them returns false. Returns true if none of them return false.
		/// "legs" and "shoes" are the player's associated legs and shoes equipment textures.
		/// </summary>
		public static bool DrawLegs(Player player) {
			EquipTexture texture = EquipLoader.GetEquipTexture(EquipType.Legs, player.legs);
			if (texture != null && !texture.DrawLegs())
				return false;

			texture = EquipLoader.GetEquipTexture(EquipType.Shoes, player.shoe);
			if (texture != null && !texture.DrawLegs())
				return false;

			foreach (var g in HookDrawLegs.Enumerate())
				if (!g.DrawLegs(player.legs, player.shoe))
					return false;

			return true;
		}

		private delegate void DelegateDrawArmorColor(EquipType type, int slot, Player drawPlayer, float shadow, ref Color color, ref int glowMask, ref Color glowMaskColor);
		private static HookList HookDrawArmorColor = AddHook<DelegateDrawArmorColor>(g => g.DrawArmorColor);
		/// <summary>
		/// Calls the item's equipment texture's DrawArmorColor hook, then all GlobalItem.DrawArmorColor hooks.
		/// </summary>
		public static void DrawArmorColor(EquipType type, int slot, Player drawPlayer, float shadow, ref Color color,
			ref int glowMask, ref Color glowMaskColor) {
			EquipTexture texture = EquipLoader.GetEquipTexture(type, slot);
			texture?.DrawArmorColor(drawPlayer, shadow, ref color, ref glowMask, ref glowMaskColor);

			foreach (var g in HookDrawArmorColor.Enumerate())
				g.DrawArmorColor(type, slot, drawPlayer, shadow, ref color, ref glowMask, ref glowMaskColor);
		}

		private delegate void DelegateArmorArmGlowMask(int slot, Player drawPlayer, float shadow, ref int glowMask, ref Color color);
		private static HookList HookArmorArmGlowMask = AddHook<DelegateArmorArmGlowMask>(g => g.ArmorArmGlowMask);
		/// <summary>
		/// Calls the item's body equipment texture's ArmorArmGlowMask hook, then all GlobalItem.ArmorArmGlowMask hooks.
		/// </summary>
		public static void ArmorArmGlowMask(int slot, Player drawPlayer, float shadow, ref int glowMask, ref Color color) {
			EquipTexture texture = EquipLoader.GetEquipTexture(EquipType.Body, slot);
			texture?.ArmorArmGlowMask(drawPlayer, shadow, ref glowMask, ref color);

			foreach (var g in HookArmorArmGlowMask.Enumerate())
				g.ArmorArmGlowMask(slot, drawPlayer, shadow, ref glowMask, ref color);
		}

		/// <summary>s
		/// Returns the wing item that the player is functionally using. If player.wingsLogic has been modified, so no equipped wing can be found to match what the player is using, this creates a new Item object to return.
		/// </summary>
		public static Item GetWing(Player player) {
			//TODO: this doesn't work with wings in modded accessory slots
			Item item = null;
			for (int k = 3; k < 10; k++) {
				if (player.armor[k].wingSlot == player.wingsLogic) {
					item = player.armor[k];
				}
			}
			if (item != null) {
				return item;
			}
			if (player.wingsLogic > 0 && player.wingsLogic < Main.maxWings) {
				item = new Item();
				item.SetDefaults(vanillaWings[player.wingsLogic]);
				return item;
			}
			if (player.wingsLogic >= Main.maxWings) {
				EquipTexture texture = EquipLoader.GetEquipTexture(EquipType.Wings, player.wingsLogic);
				if (texture?.item != null)
					return texture.item.item;
			}
			return null;
		}

		private delegate void DelegateVerticalWingSpeeds(Item item, Player player, ref float ascentWhenFalling, ref float ascentWhenRising, ref float maxCanAscendMultiplier, ref float maxAscentMultiplier, ref float constantAscend);
		private static HookList HookVerticalWingSpeeds = AddHook<DelegateVerticalWingSpeeds>(g => g.VerticalWingSpeeds);
		//in Terraria.Player.WingMovement after if statements that set num1-5
		//  call ItemLoader.VerticalWingSpeeds(this, ref num2, ref num5, ref num4, ref num3, ref num)
		/// <summary>
		/// If the player is using wings, this uses the result of GetWing, and calls ModItem.VerticalWingSpeeds then all GlobalItem.VerticalWingSpeeds hooks.
		/// </summary>
		public static void VerticalWingSpeeds(Player player, ref float ascentWhenFalling, ref float ascentWhenRising,
			ref float maxCanAscendMultiplier, ref float maxAscentMultiplier, ref float constantAscend) {
			Item item = GetWing(player);
			if (item == null) {
				EquipTexture texture = EquipLoader.GetEquipTexture(EquipType.Wings, player.wingsLogic);
				texture?.VerticalWingSpeeds(
					player, ref ascentWhenFalling, ref ascentWhenRising, ref maxCanAscendMultiplier,
					ref maxAscentMultiplier, ref constantAscend);
				return;
			}

			item.modItem?.VerticalWingSpeeds(player, ref ascentWhenFalling, ref ascentWhenRising, ref maxCanAscendMultiplier,
				ref maxAscentMultiplier, ref constantAscend);

			foreach (var g in HookVerticalWingSpeeds.Enumerate(item))
				g.VerticalWingSpeeds(item, player, ref ascentWhenFalling, ref ascentWhenRising,
					ref maxCanAscendMultiplier, ref maxAscentMultiplier, ref constantAscend);
		}

		private delegate void DelegateHorizontalWingSpeeds(Item item, Player player, ref float speed, ref float acceleration);
		private static HookList HookHorizontalWingSpeeds = AddHook<DelegateHorizontalWingSpeeds>(g => g.HorizontalWingSpeeds);
		//in Terraria.Player.Update after wingsLogic if statements modifying accRunSpeed and runAcceleration
		//  call ItemLoader.HorizontalWingSpeeds(this)
		/// <summary>
		/// If the player is using wings, this uses the result of GetWing, and calls ModItem.HorizontalWingSpeeds then all GlobalItem.HorizontalWingSpeeds hooks.
		/// </summary>
		public static void HorizontalWingSpeeds(Player player) {
			Item item = GetWing(player);
			if (item == null) {
				EquipTexture texture = EquipLoader.GetEquipTexture(EquipType.Wings, player.wingsLogic);
				texture?.HorizontalWingSpeeds(player, ref player.accRunSpeed, ref player.runAcceleration);
				return;
			}
			
			item.modItem?.HorizontalWingSpeeds(player, ref player.accRunSpeed, ref player.runAcceleration);

			foreach (var g in HookHorizontalWingSpeeds.Enumerate(item))
				g.HorizontalWingSpeeds(item, player, ref player.accRunSpeed, ref player.runAcceleration);
		}

		private static HookList HookWingUpdate = AddHook<Func<int, Player, bool, bool>>(g => g.WingUpdate);
		/// <summary>
		/// If wings can be seen on the player, calls the player's wing's equipment texture's WingUpdate and all GlobalItem.WingUpdate hooks.
		/// </summary>
		public static bool WingUpdate(Player player, bool inUse) {
			if (player.wings <= 0)
				return false;

			EquipTexture texture = EquipLoader.GetEquipTexture(EquipType.Wings, player.wings);
			bool? retVal = texture?.WingUpdate(player, inUse);

			foreach (var g in HookWingUpdate.Enumerate())
				retVal |= g.WingUpdate(player.wings, player, inUse);

			return retVal ?? false;
		}

		private delegate void DelegateUpdate(Item item, ref float gravity, ref float maxFallSpeed);
		private static HookList HookUpdate = AddHook<DelegateUpdate>(g => g.Update);
		//in Terraria.Item.UpdateItem before item movement (denoted by ItemID.Sets.ItemNoGravity)
		//  call ItemLoader.Update(this, ref num, ref num2)
		/// <summary>
		/// Calls ModItem.Update, then all GlobalItem.Update hooks.
		/// </summary>
		public static void Update(Item item, ref float gravity, ref float maxFallSpeed) {
			item.modItem?.Update(ref gravity, ref maxFallSpeed);

			foreach (var g in HookUpdate.Enumerate(item))
				g.Update(item, ref gravity, ref maxFallSpeed);
		}

		private static HookList HookCanBurnInLava = AddHook<Func<Item, bool>>(g => g.CanBurnInLava);
		/// <summary>
		/// Calls ModItem.CanBurnInLava.
		/// </summary>
		public static bool CanBurnInLava(Item item)
		{
			foreach (var g in HookCanBurnInLava.Enumerate(item))
				if (g.CanBurnInLava(item))
					return true;

			return item.modItem?.CanBurnInLava() ?? false;
		}
		
		private static HookList HookPostUpdate = AddHook<Action<Item>>(g => g.PostUpdate);
		/// <summary>
		/// Calls ModItem.PostUpdate and all GlobalItem.PostUpdate hooks.
		/// </summary>
		public static void PostUpdate(Item item) {
			item.modItem?.PostUpdate();

			foreach (var g in HookPostUpdate.Enumerate(item))
				g.PostUpdate(item);
		}

		private delegate void DelegateGrabRange(Item item, Player player, ref int grabRange);
		private static HookList HookGrabRange = AddHook<DelegateGrabRange>(g => g.GrabRange);
		//in Terraria.Player.GrabItems after increasing grab range add
		//  ItemLoader.GrabRange(Main.item[j], this, ref num);
		/// <summary>
		/// Calls ModItem.GrabRange, then all GlobalItem.GrabRange hooks.
		/// </summary>
		public static void GrabRange(Item item, Player player, ref int grabRange) {
			item.modItem?.GrabRange(player, ref grabRange);

			foreach (var g in HookGrabRange.Enumerate(item))
				g.GrabRange(item, player, ref grabRange);
		}

		private static HookList HookGrabStyle = AddHook<Func<Item, Player, bool>>(g => g.GrabStyle);
		//in Terraria.Player.GrabItems between setting beingGrabbed to true and grab styles add
		//  if(ItemLoader.GrabStyle(Main.item[j], this)) { } else
		/// <summary>
		/// Calls all GlobalItem.GrabStyle hooks then ModItem.GrabStyle, until one of them returns true. Returns whether any of the hooks returned true.
		/// </summary>
		public static bool GrabStyle(Item item, Player player) {
			foreach (var g in HookGrabStyle.Enumerate(item))
				if (g.GrabStyle(item, player))
					return true;

			return item.modItem != null && item.modItem.GrabStyle(player);
		}

		private static HookList HookCanPickup = AddHook<Func<Item, Player, bool>>(g => g.CanPickup);
		//in Terraria.Player.GrabItems first per item if statement add
		//  && ItemLoader.CanPickup(Main.item[j], this)
		public static bool CanPickup(Item item, Player player) {
			foreach (var g in HookCanPickup.Enumerate(item))
				if (!g.CanPickup(item, player))
					return false;

			return item.modItem?.CanPickup(player) ?? true;
		}

		private static HookList HookOnPickup = AddHook<Func<Item, Player, bool>>(g => g.OnPickup);
		//in Terraria.Player.GrabItems before special pickup effects add
		//  if(!ItemLoader.OnPickup(Main.item[j], this)) { Main.item[j] = new Item(); continue; }
		/// <summary>
		/// Calls all GlobalItem.OnPickup hooks then ModItem.OnPickup, until one of the returns false. Returns true if all of the hooks return true.
		/// </summary>
		public static bool OnPickup(Item item, Player player) {
			foreach (var g in HookOnPickup.Enumerate(item))
				if (!g.OnPickup(item, player))
					return false;

			return item.modItem?.OnPickup(player) ?? true;
		}

		private static HookList HookItemSpace = AddHook<Func<Item, Player, bool>>(g => g.ItemSpace);
		//in Terraria.Player.GrabItems before grab effect
		//  (this.ItemSpace(Main.item[j]) || ItemLoader.ExtraPickupSpace(Main.item[j], this)
		public static bool ItemSpace(Item item, Player player) {
			foreach (var g in HookItemSpace.Enumerate(item))
				if (g.ItemSpace(item, player))
					return true;

			return item.modItem?.ItemSpace(player) ?? false;
		}

		private static HookList HookGetAlpha = AddHook<Func<Item, Color, Color?>>(g => g.GetAlpha);
		//in Terraria.UI.ItemSlot.GetItemLight remove type too high check
		//in beginning of Terraria.Item.GetAlpha call
		//  Color? modColor = ItemLoader.GetAlpha(this, newColor);
		//  if(modColor.HasValue) { return modColor.Value; }
		/// <summary>
		/// Calls all GlobalItem.GetAlpha hooks then ModItem.GetAlpha, until one of them returns a color, and returns that color. Returns null if all of the hooks return null.
		/// </summary>
		public static Color? GetAlpha(Item item, Color lightColor) {
			if (item.IsAir)
				return null;

			foreach (var g in HookGetAlpha.Enumerate(item)) {
				Color? color = g.GetAlpha(item, lightColor);
				if (color.HasValue)
					return color;
			}

			return item.modItem?.GetAlpha(lightColor);
		}

		private delegate bool DelegatePreDrawInWorld(Item item, SpriteBatch spriteBatch, Color lightColor, Color alphaColor, ref float rotation, ref float scale, int whoAmI);
		private static HookList HookPreDrawInWorld = AddHook<DelegatePreDrawInWorld>(g => g.PreDrawInWorld);

		/// <summary>
		/// Returns the "and" operator on the results of ModItem.PreDrawInWorld and all GlobalItem.PreDrawInWorld hooks.
		/// </summary>
		public static bool PreDrawInWorld(Item item, SpriteBatch spriteBatch, Color lightColor, Color alphaColor, ref float rotation, ref float scale, int whoAmI) {
			bool flag = true;
			if (item.modItem != null)
				flag &= item.modItem.PreDrawInWorld(spriteBatch, lightColor, alphaColor, ref rotation, ref scale, whoAmI);

			foreach (var g in HookPreDrawInWorld.Enumerate(item))
				flag &= g.PreDrawInWorld(item, spriteBatch, lightColor, alphaColor, ref rotation, ref scale, whoAmI);

			return flag;
		}

		private static HookList HookPostDrawInWorld = AddHook<Action<Item, SpriteBatch, Color, Color, float, float, int>>(g => g.PostDrawInWorld);
		//in Terraria.Main.DrawItem before every return (including for PreDrawInWorld) and at end of method call
		//  ItemLoader.PostDrawInWorld(item, Main.spriteBatch, color, alpha, rotation, scale)
		/// <summary>
		/// Calls ModItem.PostDrawInWorld, then all GlobalItem.PostDrawInWorld hooks.
		/// </summary>
		public static void PostDrawInWorld(Item item, SpriteBatch spriteBatch, Color lightColor, Color alphaColor, float rotation, float scale, int whoAmI) {
			item.modItem?.PostDrawInWorld(spriteBatch, lightColor, alphaColor, rotation, scale, whoAmI);

			foreach (var g in HookPostDrawInWorld.Enumerate(item))
				g.PostDrawInWorld(item, spriteBatch, lightColor, alphaColor, rotation, scale, whoAmI);
		}

		private static HookList HookPreDrawInInventory = AddHook<Func<Item, SpriteBatch, Vector2, Rectangle, Color, Color, Vector2, float, bool>>(g => g.PreDrawInInventory);
		//in Terraria.UI.ItemSlot.Draw place item-drawing code inside if statement
		//  if(ItemLoader.PreDrawInInventory(item, spriteBatch, position2, rectangle2, item.GetAlpha(newColor),
		//    item.GetColor(color), origin, num4 * num3))
		/// <summary>
		/// Returns the "and" operator on the results of all GlobalItem.PreDrawInInventory hooks and ModItem.PreDrawInInventory.
		/// </summary>
		public static bool PreDrawInInventory(Item item, SpriteBatch spriteBatch, Vector2 position, Rectangle frame,
			Color drawColor, Color itemColor, Vector2 origin, float scale) {
			bool flag = true;
			foreach (var g in HookPreDrawInInventory.Enumerate(item))
				flag &= g.PreDrawInInventory(item, spriteBatch, position, frame, drawColor, itemColor, origin, scale);

			if (item.modItem != null)
				flag &= item.modItem.PreDrawInInventory(spriteBatch, position, frame, drawColor, itemColor, origin, scale);

			return flag;
		}

		private static HookList HookPostDrawInInventory = AddHook<Action<Item, SpriteBatch, Vector2, Rectangle, Color, Color, Vector2, float>>(g => g.PostDrawInInventory);
		//in Terraria.UI.ItemSlot.Draw after if statement for PreDrawInInventory call
		//  ItemLoader.PostDrawInInventory(item, spriteBatch, position2, rectangle2, item.GetAlpha(newColor),
		//    item.GetColor(color), origin, num4 * num3);
		/// <summary>
		/// Calls ModItem.PostDrawInInventory, then all GlobalItem.PostDrawInInventory hooks.
		/// </summary>
		public static void PostDrawInInventory(Item item, SpriteBatch spriteBatch, Vector2 position, Rectangle frame,
			Color drawColor, Color itemColor, Vector2 origin, float scale) {
			item.modItem?.PostDrawInInventory(spriteBatch, position, frame, drawColor, itemColor, origin, scale);

			foreach (var g in HookPostDrawInInventory.Enumerate(item))
				g.PostDrawInInventory(item, spriteBatch, position, frame, drawColor, itemColor, origin, scale);
		}

		private static HookList HookHoldoutOffset = AddHook<Func<int, Vector2?>>(g => g.HoldoutOffset);
		public static void HoldoutOffset(float gravDir, int type, ref Vector2 offset) {
			ModItem modItem = GetItem(type);

			if (modItem != null) {
				Vector2? modOffset = modItem.HoldoutOffset();

				if (modOffset.HasValue) {
					offset.X = modOffset.Value.X;
					offset.Y += gravDir * modOffset.Value.Y;
				}
			}

			foreach (var g in HookHoldoutOffset.Enumerate()) {
				Vector2? modOffset = g.HoldoutOffset(type);

				if (modOffset.HasValue) {
					offset.X = modOffset.Value.X;
					offset.Y = TextureAssets.Item[type].Value.Height / 2f + gravDir * modOffset.Value.Y;
				}
			}
		}

		private static HookList HookHoldoutOrigin = AddHook<Func<int, Vector2?>>(g => g.HoldoutOrigin);
		public static void HoldoutOrigin(Player player, ref Vector2 origin) {
			Item item = player.inventory[player.selectedItem];
			Vector2 modOrigin = Vector2.Zero;
			if (item.modItem != null) {
				Vector2? modOrigin2 = item.modItem.HoldoutOrigin();
				if (modOrigin2.HasValue) {
					modOrigin = modOrigin2.Value;
				}
			}
			foreach (var g in HookHoldoutOrigin.Enumerate(item)) {
				Vector2? modOrigin2 = g.HoldoutOrigin(item.type);
				if (modOrigin2.HasValue) {
					modOrigin = modOrigin2.Value;
				}
			}
			modOrigin.X *= player.direction;
			modOrigin.Y *= -player.gravDir;
			origin += modOrigin;
		}

		private static HookList HookCanEquipAccessory = AddHook<Func<Item, Player, int, bool>>(g => g.CanEquipAccessory);
		//in Terraria.UI.ItemSlot.AccCheck replace 2nd and 3rd return false with
		//  return !ItemLoader.CanEquipAccessory(item, slot)
		public static bool CanEquipAccessory(Item item, int slot) {
			Player player = Main.player[Main.myPlayer];
			if (item.modItem != null && !item.modItem.CanEquipAccessory(player, slot))
				return false;

			foreach (var g in HookCanEquipAccessory.Enumerate(item))
				if (!g.CanEquipAccessory(item, player, slot))
					return false;

			return true;
		}

		private delegate void DelegateExtractinatorUse(int extractType, ref int resultType, ref int resultStack);
		private static HookList HookExtractinatorUse = AddHook<DelegateExtractinatorUse>(g => g.ExtractinatorUse);
		public static void ExtractinatorUse(ref int resultType, ref int resultStack, int extractType) {
			GetItem(extractType)?.ExtractinatorUse(ref resultType, ref resultStack);

			foreach (var g in HookExtractinatorUse.Enumerate())
				g.ExtractinatorUse(extractType, ref resultType, ref resultStack);
		}

		private delegate void DelegateCaughtFishStack(int type, ref int stack);
		private static HookList HookCaughtFishStack = AddHook<DelegateCaughtFishStack>(g => g.CaughtFishStack);
		public static void CaughtFishStack(Item item) {
			item.modItem?.CaughtFishStack(ref item.stack);

			foreach (var g in HookCaughtFishStack.Enumerate(item))
				g.CaughtFishStack(item.type, ref item.stack);
		}

		private static HookList HookIsAnglerQuestAvailable = AddHook<Func<int, bool>>(g => g.IsAnglerQuestAvailable);
		public static void IsAnglerQuestAvailable(int itemID, ref bool notAvailable) {
			ModItem modItem = GetItem(itemID);
			if (modItem != null)
				notAvailable |= !modItem.IsAnglerQuestAvailable();

			foreach (var g in HookIsAnglerQuestAvailable.Enumerate())
				notAvailable |= !g.IsAnglerQuestAvailable(itemID);
		}

		private delegate void DelegateAnglerChat(int type, ref string chat, ref string catchLocation);
		private static HookList HookAnglerChat = AddHook<DelegateAnglerChat>(g => g.AnglerChat);
		public static string AnglerChat(int type) {
			string chat = "";
			string catchLocation = "";
			GetItem(type)?.AnglerQuestChat(ref chat, ref catchLocation);

			foreach (var g in HookAnglerChat.Enumerate())
				g.AnglerChat(type, ref chat, ref catchLocation);

			if (string.IsNullOrEmpty(chat) || string.IsNullOrEmpty(catchLocation))
				return null;

			return chat + "\n\n(" + catchLocation + ")";
		}

		private delegate bool DelegatePreDrawTooltip(Item item, ReadOnlyCollection<TooltipLine> lines, ref int x, ref int y);
		private static HookList HookPreDrawTooltip = AddHook<DelegatePreDrawTooltip>(g => g.PreDrawTooltip);
		public static bool PreDrawTooltip(Item item, ReadOnlyCollection<TooltipLine> lines, ref int x, ref int y) {
			bool modItemPreDraw = item.modItem?.PreDrawTooltip(lines, ref x, ref y) ?? true;
			List<bool> globalItemPreDraw = new List<bool>();
			foreach (var g in HookPreDrawTooltip.Enumerate(item))
				globalItemPreDraw.Add(g.PreDrawTooltip(item, lines, ref x, ref y));
			return modItemPreDraw && globalItemPreDraw.All(z => z);
		}

		private delegate void DelegatePostDrawTooltip(Item item, ReadOnlyCollection<DrawableTooltipLine> lines);
		private static HookList HookPostDrawTooltip = AddHook<DelegatePostDrawTooltip>(g => g.PostDrawTooltip);
		public static void PostDrawTooltip(Item item, ReadOnlyCollection<DrawableTooltipLine> lines) {
			item.modItem?.PostDrawTooltip(lines);
			foreach (var g in HookPostDrawTooltip.Enumerate(item))
				g.PostDrawTooltip(item, lines);
		}

		private delegate bool DelegatePreDrawTooltipLine(Item item, DrawableTooltipLine line, ref int yOffset);
		private static HookList HookPreDrawTooltipLine = AddHook<DelegatePreDrawTooltipLine>(g => g.PreDrawTooltipLine);
		public static bool PreDrawTooltipLine(Item item, DrawableTooltipLine line, ref int yOffset) {
			bool modItemPreDrawLine = item.modItem?.PreDrawTooltipLine(line, ref yOffset) ?? true;
			List<bool> globalItemPreDrawLine = new List<bool>();
			foreach (var g in HookPreDrawTooltipLine.Enumerate(item))
				globalItemPreDrawLine.Add(g.PreDrawTooltipLine(item, line, ref yOffset));
			return modItemPreDrawLine && globalItemPreDrawLine.All(x => x);
		}

		private delegate void DelegatePostDrawTooltipLine(Item item, DrawableTooltipLine line);
		private static HookList HookPostDrawTooltipLine = AddHook<DelegatePostDrawTooltipLine>(g => g.PostDrawTooltipLine);
		public static void PostDrawTooltipLine(Item item, DrawableTooltipLine line) {
			item.modItem?.PostDrawTooltipLine(line);
			foreach (var g in HookPostDrawTooltipLine.Enumerate(item))
				g.PostDrawTooltipLine(item, line);
		}

		private static HookList HookModifyTooltips = AddHook<Action<Item, List<TooltipLine>>>(g => g.ModifyTooltips);
		public static List<TooltipLine> ModifyTooltips(Item item, ref int numTooltips, string[] names, ref string[] text,
			ref bool[] modifier, ref bool[] badModifier, ref int oneDropLogo, out Color?[] overrideColor) {
			List<TooltipLine> tooltips = new List<TooltipLine>();
			for (int k = 0; k < numTooltips; k++) {
				TooltipLine tooltip = new TooltipLine(names[k], text[k]);
				tooltip.isModifier = modifier[k];
				tooltip.isModifierBad = badModifier[k];
				if (k == oneDropLogo) {
					tooltip.oneDropLogo = true;
				}
				tooltips.Add(tooltip);
			}
			item.modItem?.ModifyTooltips(tooltips);
			foreach (var g in HookModifyTooltips.Enumerate(item))
				g.ModifyTooltips(item, tooltips);

			numTooltips = tooltips.Count;
			text = new string[numTooltips];
			modifier = new bool[numTooltips];
			badModifier = new bool[numTooltips];
			oneDropLogo = -1;
			overrideColor = new Color?[numTooltips];
			for (int k = 0; k < numTooltips; k++) {
				text[k] = tooltips[k].text;
				modifier[k] = tooltips[k].isModifier;
				badModifier[k] = tooltips[k].isModifierBad;
				if (tooltips[k].oneDropLogo) {
					oneDropLogo = k;
				}
				overrideColor[k] = tooltips[k].overrideColor;
			}

			return tooltips;
		}

		private static HookList HookNeedsSaving = AddHook<Func<Item, bool>>(g => g.NeedsSaving);
		public static bool NeedsModSaving(Item item) {
			return item.type != 0 && (item.modItem != null || item.prefix >= PrefixID.Count || HookNeedsSaving.Enumerate(item).Count(g => g.NeedsSaving(item)) > 0);
		}

		internal static void WriteNetGlobalOrder(BinaryWriter w) {
			w.Write((short)NetGlobals.Length);
			foreach (var globalItem in NetGlobals) {
				w.Write(globalItem.Mod.netID);
				w.Write(globalItem.Name);
			}
		}

		internal static void ReadNetGlobalOrder(BinaryReader r) {
			short n = r.ReadInt16();
			NetGlobals = new GlobalItem[n];
			for (short i = 0; i < n; i++)
				NetGlobals[i] = ModContent.Find<GlobalItem>(ModNet.GetMod(r.ReadInt16()).Name, r.ReadString());
		}

		private static bool HasMethod(Type t, string method, params Type[] args) {
			return t.GetMethod(method, args).DeclaringType != typeof(GlobalItem);
		}

		internal static void VerifyGlobalItem(GlobalItem item) {
			var type = item.GetType();
			int saveMethods = 0;
			if (HasMethod(type, "NeedsSaving", typeof(Item))) saveMethods++;
			if (HasMethod(type, "Save", typeof(Item))) saveMethods++;
			if (HasMethod(type, "Load", typeof(Item), typeof(TagCompound))) saveMethods++;
			if (saveMethods > 0 && saveMethods < 3)
				throw new Exception(type + " must override all of (NeedsSaving/Save/Load) or none");

			int netMethods = 0;
			if (HasMethod(type, "NetSend", typeof(Item), typeof(BinaryWriter))) netMethods++;
			if (HasMethod(type, "NetReceive", typeof(Item), typeof(BinaryReader))) netMethods++;
			if (netMethods == 1)
				throw new Exception(type + " must override both of (NetSend/NetReceive) or none");

			bool hasInstanceFields = type.GetFields(BindingFlags.Instance | BindingFlags.Public | BindingFlags.NonPublic)
				.Any(f => f.DeclaringType != typeof(GlobalItem));

			if (hasInstanceFields) {
				if (!item.InstancePerEntity)
					throw new Exception(type + " has instance fields but does not set InstancePerEntity to true. Either use static fields, or per instance globals");

				if (!HasMethod(type, "Clone", typeof(Item), typeof(Item)))
					throw new Exception(type + " has InstancePerEntity but does not override Clone(Item, Item)");
			}
		}
	}
}<|MERGE_RESOLUTION|>--- conflicted
+++ resolved
@@ -624,26 +624,14 @@
 		/// If all of them return null, this returns null.
 		/// </summary>
 		public static bool? CanHitNPC(Item item, Player player, NPC target) {
-<<<<<<< HEAD
-			bool? canHit = item.modItem?.CanHitNPC(player, target);
-			if (canHit.HasValue && !canHit.Value) {
-				return false;
-			}
-			foreach (var g in HookCanHitNPC.Enumerate(item)) {
-				bool? globalCanHit = g.CanHitNPC(item, player, target);
-				if (globalCanHit.HasValue) {
-					if (globalCanHit.Value) {
-						canHit = true;
-=======
 			bool? flag = null;
 
-			foreach (GlobalItem g in HookCanHitNPC.arr) {
-				bool? canHit = g.Instance(item).CanHitNPC(item, player, target);
+			foreach (GlobalItem g in HookCanHitNPC.Enumerate(item)) {
+				bool? canHit = g.CanHitNPC(item, player, target);
 
 				if (canHit.HasValue) {
 					if (!canHit.Value) {
 						return false;
->>>>>>> 18064242
 					}
 
 					flag = true;
