﻿using Microsoft.Xna.Framework;

namespace Terraria.ModLoader.Default.Developer.Jofairden
{
	[AutoloadEquip(EquipType.Head)]
	internal class PowerRanger_Head : AndromedonItem
	{
<<<<<<< HEAD
		public override EquipType ItemEquipType => EquipType.Head;

		public override void Load() {
			Mod.AddContent<AndromedonHeadGlow>();
			Mod.AddContent<AndromedonHeadShader>();
		}

		public override void SetDefaults() {
			base.SetDefaults();
=======
		public override void SetDefaults() {
			base.SetDefaults();
			item.Size = new Vector2(18, 20);
		}

		public override bool IsVanitySet(int head, int body, int legs) {
			return head == Mod.GetEquipSlot(nameof(PowerRanger_Head), EquipType.Head)
				   && body == Mod.GetEquipSlot(nameof(PowerRanger_Body), EquipType.Body)
				   && legs == Mod.GetEquipSlot(nameof(PowerRanger_Legs), EquipType.Legs);
		}
>>>>>>> 1811eb17

			item.Size = new Vector2(18, 20);
		}

		public override bool IsVanitySet(int head, int body, int legs)
			=> head == Mod.GetEquipSlot($"{SetName}_{EquipType.Head}", EquipType.Head)
			&& body == Mod.GetEquipSlot($"{SetName}_{EquipType.Body}", EquipType.Body)
			&& legs == Mod.GetEquipSlot($"{SetName}_{EquipType.Legs}", EquipType.Legs);

		public override void UpdateVanitySet(Player player)
			=> player.GetModPlayer<DeveloperPlayer>().AndromedonEffect.HasSetBonus = true;
	}
}<|MERGE_RESOLUTION|>--- conflicted
+++ resolved
@@ -5,36 +5,16 @@
 	[AutoloadEquip(EquipType.Head)]
 	internal class PowerRanger_Head : AndromedonItem
 	{
-<<<<<<< HEAD
-		public override EquipType ItemEquipType => EquipType.Head;
-
-		public override void Load() {
-			Mod.AddContent<AndromedonHeadGlow>();
-			Mod.AddContent<AndromedonHeadShader>();
-		}
-
 		public override void SetDefaults() {
 			base.SetDefaults();
-=======
-		public override void SetDefaults() {
-			base.SetDefaults();
-			item.Size = new Vector2(18, 20);
-		}
-
-		public override bool IsVanitySet(int head, int body, int legs) {
-			return head == Mod.GetEquipSlot(nameof(PowerRanger_Head), EquipType.Head)
-				   && body == Mod.GetEquipSlot(nameof(PowerRanger_Body), EquipType.Body)
-				   && legs == Mod.GetEquipSlot(nameof(PowerRanger_Legs), EquipType.Legs);
-		}
->>>>>>> 1811eb17
 
 			item.Size = new Vector2(18, 20);
 		}
 
 		public override bool IsVanitySet(int head, int body, int legs)
-			=> head == Mod.GetEquipSlot($"{SetName}_{EquipType.Head}", EquipType.Head)
-			&& body == Mod.GetEquipSlot($"{SetName}_{EquipType.Body}", EquipType.Body)
-			&& legs == Mod.GetEquipSlot($"{SetName}_{EquipType.Legs}", EquipType.Legs);
+			=> head == Mod.GetEquipSlot(nameof(PowerRanger_Head), EquipType.Head)
+			&& body == Mod.GetEquipSlot(nameof(PowerRanger_Body), EquipType.Body)
+			&& legs == Mod.GetEquipSlot(nameof(PowerRanger_Legs), EquipType.Legs);
 
 		public override void UpdateVanitySet(Player player)
 			=> player.GetModPlayer<DeveloperPlayer>().AndromedonEffect.HasSetBonus = true;
