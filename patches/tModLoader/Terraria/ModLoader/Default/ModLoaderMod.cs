--- conflicted
+++ resolved
@@ -8,7 +8,6 @@
 using Terraria.ModLoader.Assets;
 using Terraria.ModLoader.Default.Developer;
 using Terraria.ModLoader.Default.Patreon;
-using Terraria.ModLoader.Tags;
 
 namespace Terraria.ModLoader.Default
 {
@@ -35,47 +34,11 @@
 		}
 
 		public override void Load() {
-<<<<<<< HEAD
-			Instance = this;
-
-			/*if (!Main.dedServ) {
-				AddTexture("UnloadedItem", ReadTexture("UnloadedItem"));
-				AddTexture("StartBag", ReadTexture("StartBag"));
-				AddTexture("UnloadedTile", ReadTexture("UnloadedTile"));
-			}*/
-
-			//TODO: Can we get internal mod autoloading?
-			
-			AddContent<UnloadedItem>();
-			AddContent<UnloadedGlobalItem>();
-			AddContent<StartBag>();
-			AddContent<AprilFools>();
-			AddContent(new UnloadedTile());
-			AddContent(new UnloadedTile("PendingUnloadedTile"));
-			AddContent<UnloadedTileEntity>();
-			AddContent<UnloadedPlayer>();
-			AddContent<UnloadedWorld>();
-			AddContent<UnloadedTilesWorld>();
-			AddContent<HelpCommand>();
-			AddContent<ModlistCommand>();
-			//Tags
-			AddContent<ItemTags>();
-			AddContent<NPCTags>();
-			AddContent<ProjectileTags>();
-			AddContent<TileTags>();
-			AddContent<WallTags>();
-
-			/*AddPatronSets();
-			AddPlayer("PatronModPlayer", new PatronModPlayer());
-			AddDeveloperSets();
-			AddPlayer("DeveloperPlayer", new DeveloperPlayer());*/
-=======
 			AddContent(new UnloadedTile());
 			AddContent(new UnloadedTile("PendingUnloadedTile"));
 
 			PatronSets = GetContent<PatreonItem>().GroupBy(t => t.InternalSetName).Select(set => set.ToArray()).ToArray();
 			DeveloperSets = GetContent<DeveloperItem>().GroupBy(t => t.InternalSetName).Select(set => set.ToArray()).ToArray();
->>>>>>> 1811eb17
 		}
 
 		public override void Unload() {
