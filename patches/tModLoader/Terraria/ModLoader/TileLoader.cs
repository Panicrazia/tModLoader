--- conflicted
+++ resolved
@@ -68,11 +68,7 @@
 		private static DelegateSetSpriteEffects[] HookSetSpriteEffects;
 		private static Action[] HookAnimateTile;
 		private static Func<int, int, int, SpriteBatch, bool>[] HookPreDraw;
-<<<<<<< HEAD
-		private delegate void DelegateDrawEffects(int i, int j, int type);
-=======
 		private delegate void DelegateDrawEffects(int i, int j, int type, SpriteBatch spriteBatch, ref TileDrawInfo drawData);
->>>>>>> 29246f25
 		private static DelegateDrawEffects[] HookDrawEffects;
 		private static Action<int, int, int, SpriteBatch>[] HookPostDraw;
 		private static Action<int, int, int, SpriteBatch>[] HookSpecialDraw;
@@ -611,12 +607,6 @@
 			return GetTile(type)?.PreDraw(i, j, spriteBatch) ?? true;
 		}
 
-<<<<<<< HEAD
-		public static void DrawEffects(int i, int j, int type) {
-			GetTile(type)?.DrawEffects(i, j);
-			foreach (var hook in HookDrawEffects) {
-				hook(i, j, type);
-=======
 		//in Terraria.GameContent.Drawing.TileDrawing after ShroomCap draw call, before color < check
 		//  TileLoader.DrawEffects(tileX, tileY, drawData.typeCache, Main.spriteBatch, ref drawData);
 		//1.3: drawColor corresponds to drawData.tileLight
@@ -624,7 +614,6 @@
 			GetTile(type)?.DrawEffects(i, j, spriteBatch, ref drawData);
 			foreach (var hook in HookDrawEffects) {
 				hook(i, j, type, spriteBatch, ref drawData);
->>>>>>> 29246f25
 			}
 		}
 
