--- conflicted
+++ resolved
@@ -313,11 +313,7 @@
 		}
 
 		/// <summary>
-<<<<<<< HEAD
 		/// Allows you to make things happen when this NPC dies (for example, dropping items and setting ModSystem fields). This hook runs on the server/single player. For client-side effects, such as dust, gore, and sounds, see HitEffect
-=======
-		/// Allows you to make things happen when this NPC dies. This hook runs on the server/single player. For client-side effects, such as dust, gore, and sounds, see HitEffect.
->>>>>>> 2ded9653
 		/// </summary>
 		public virtual void OnKill() {
 		}
