--- src/TerrariaNetCore/Terraria/Chest.cs
+++ src/tModLoader/Terraria/Chest.cs
<<<<<<< HEAD
@@ -7,6 +_,8 @@
=======
@@ -8,6 +_,7 @@
>>>>>>> 33f78a17
 using Terraria.GameContent.Events;
 using Terraria.ID;
 using Terraria.ObjectData;
+using Terraria.ModLoader;
+using Terraria.ModLoader.Container;
 
 namespace Terraria
 {
<<<<<<< HEAD
@@ -24,7 +_,7 @@
 		public static int[] dresserItemSpawn = new int[40];
 		public const int maxItems = 40;
 		public const int MaxNameLength = 20;
-		public Item[] item;
+		public TerrariaInventory item;
 		public int x;
 		public int y;
 		public bool bankChest;
@@ -34,7 +_,7 @@
 		private static HashSet<int> _chestInUse = new HashSet<int>();
 
 		public Chest(bool bank = false) {
-			item = new Item[40];
+			item = new TerrariaInventory(40); //item = new Item[40];
 			bankChest = bank;
 			name = string.Empty;
 		}
@@ -192,12 +_,15 @@
=======
@@ -193,12 +_,15 @@
>>>>>>> 33f78a17
 			return list;
 		}
 
-		public static bool IsLocked(int x, int y) => IsLocked(Main.tile[x, y]);
+		public static bool IsLocked(int x, int y) => IsLocked(x, y, Main.tile[x, y]);
 
-		public static bool IsLocked(Tile t) {
+		public static bool IsLocked(int x, int y, Tile t) {
 			if (t == null)
 				return true;
 
+			if (t.type >= TileID.Count)
+				return TileLoader.IsLockedChest(x, y, t.type);
+
 			if (t.type == 21 && ((t.frameX >= 72 && t.frameX <= 106) || (t.frameX >= 144 && t.frameX <= 178) || (t.frameX >= 828 && t.frameX <= 1006) || (t.frameX >= 1296 && t.frameX <= 1330) || (t.frameX >= 1368 && t.frameX <= 1402) || (t.frameX >= 1440 && t.frameX <= 1474)))
 				return true;
 
@@ -228,6 +_,9 @@
 						if (!item.IsTheSameAs(Main.chest[i].item[j]))
 							continue;
 
+						if (!ItemLoader.CanStack(item, Main.chest[i].item[j]))
+							continue;
+
 						flag = true;
 						int num = Main.chest[i].item[j].maxStack - Main.chest[i].item[j].stack;
 						if (num > 0) {
@@ -273,6 +_,17 @@
 			Tile tileSafely = Framing.GetTileSafely(X, Y);
 			int type2 = tileSafely.type;
 			int num2 = tileSafely.frameX / 36;
+			if (Main.tile[X, Y].type >= TileID.Count) {
+				num = -36;
+				type = 11;
+				bool manual = false;
+				if(!TileLoader.UnlockChest(X, Y, Main.tile[X, Y].type, ref num, ref type, ref manual))
+					return false;
+				if (manual)
+					return true;
+				num *= -1;
+				goto PostVanillaChests;
+			}
 			switch (type2) {
 				case 21:
 					switch (num2) {
@@ -318,6 +_,7 @@
 					}
 					return false;
 			}
+			PostVanillaChests:
 
 			SoundEngine.PlaySound(22, X * 16, Y * 16);
 			for (int i = X; i <= X + 1; i++) {
@@ -325,7 +_,7 @@
 					Tile tileSafely2 = Framing.GetTileSafely(i, j);
 					if (tileSafely2.type == type2) {
 						tileSafely2.frameX -= num;
-						Main.tile[i, j] = tileSafely2;
+						// Main.tile[i, j] = tileSafely2;
 						for (int k = 0; k < 4; k++) {
 							Dust.NewDust(new Vector2(i * 16, j * 16), 16, 16, type);
 						}
@@ -412,15 +_,21 @@
 			}
 			else {
 				switch (type) {
-					case 21:
+					case TileID.Containers:
 						NetMessage.SendData(34, -1, -1, null, 0, x, y, style);
 						break;
-					case 467:
+					case TileID.Containers2:
 						NetMessage.SendData(34, -1, -1, null, 4, x, y, style);
 						break;
-					default:
+					case TileID.Dressers:
 						NetMessage.SendData(34, -1, -1, null, 2, x, y, style);
 						break;
+					case int _ when TileID.Sets.BasicChest[type]:
+						NetMessage.SendData(34, -1, -1, null, 100, x, y, style, 0, type, 0);
+						break;
+					case int _ when TileID.Sets.BasicDresser[type]:
+						NetMessage.SendData(34, -1, -1, null, 102, x, y, style, 0, type, 0);
+						break;
 				}
 			}
 
@@ -505,14 +_,15 @@
 			}
 		}
 
-		public void AddItemToShop(Item newItem) {
+		public int AddItemToShop(Item newItem) { //tML: Now returns the item's index.
 			int num = Main.shopSellbackHelper.Remove(newItem);
+
 			if (num >= newItem.stack)
-				return;
+				return 0;
 
 			int num2 = 0;
 			while (true) {
-				if (num2 < 39) {
+				if (num2 < 38) { // tModLoader change: When selling to vendor with full inventory, replace 2nd to last item rather than have the item disappear to facilitate PostSellItem Item reference.
 					if (item[num2] == null || item[num2].type == 0)
 						break;
 
@@ -520,7 +_,7 @@
 					continue;
 				}
 
-				return;
+				break;
 			}
 
 			item[num2] = newItem.Clone();
@@ -529,6 +_,7 @@
 			item[num2].stack -= num;
 			_ = item[num2].value;
 			_ = 0;
+			return num2;
 		}
 
 		public static void SetupTravelShop() {
@@ -902,9 +_,12 @@
 							Main.travelShop[num2++] = 3636;
 							Main.travelShop[num2++] = 3641;
 							break;
+						//patch file: num2
 					}
 				}
 			}
+
+			NPCLoader.SetupTravelShop(Main.travelShop, ref num2);
 		}
 
 		public void SetupShop(int type) {
@@ -2611,6 +_,7 @@
 					array[num++].SetDefaults(4921);
 			}
 
+			NPCLoader.SetupShop(type, this, ref num);
 			for (int num13 = 0; num13 < num; num13++) {
 				array[num13].isAShopItem = true;
 			}<|MERGE_RESOLUTION|>--- conflicted
+++ resolved
@@ -1,41 +1,14 @@
 --- src/TerrariaNetCore/Terraria/Chest.cs
 +++ src/tModLoader/Terraria/Chest.cs
-<<<<<<< HEAD
-@@ -7,6 +_,8 @@
-=======
 @@ -8,6 +_,7 @@
->>>>>>> 33f78a17
  using Terraria.GameContent.Events;
  using Terraria.ID;
  using Terraria.ObjectData;
 +using Terraria.ModLoader;
-+using Terraria.ModLoader.Container;
  
  namespace Terraria
  {
-<<<<<<< HEAD
-@@ -24,7 +_,7 @@
- 		public static int[] dresserItemSpawn = new int[40];
- 		public const int maxItems = 40;
- 		public const int MaxNameLength = 20;
--		public Item[] item;
-+		public TerrariaInventory item;
- 		public int x;
- 		public int y;
- 		public bool bankChest;
-@@ -34,7 +_,7 @@
- 		private static HashSet<int> _chestInUse = new HashSet<int>();
- 
- 		public Chest(bool bank = false) {
--			item = new Item[40];
-+			item = new TerrariaInventory(40); //item = new Item[40];
- 			bankChest = bank;
- 			name = string.Empty;
- 		}
-@@ -192,12 +_,15 @@
-=======
 @@ -193,12 +_,15 @@
->>>>>>> 33f78a17
  			return list;
  		}
  
