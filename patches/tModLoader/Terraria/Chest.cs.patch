--- src/Terraria/Terraria/Chest.cs
+++ src/tModLoader/Terraria/Chest.cs
@@ -7,6 +_,7 @@
 using Terraria.GameContent.Events;
 using Terraria.ID;
 using Terraria.ObjectData;
+using Terraria.ModLoader;
 
 namespace Terraria
 {
<<<<<<< HEAD
@@ -24,7 +_,7 @@
 		public static int[] dresserItemSpawn = new int[40];
 		public const int maxItems = 40;
 		public const int MaxNameLength = 20;
-		public Item[] item;
+		public Terraria.ModLoader.Container.TerrariaInventory item;
 		public int x;
 		public int y;
 		public bool bankChest;
@@ -34,7 +_,7 @@
 		private static HashSet<int> _chestInUse = new HashSet<int>();
 
 		public Chest(bool bank = false) {
-			item = new Item[40];
+			item = new ModLoader.Container.TerrariaInventory(40);
 			bankChest = bank;
 			name = string.Empty;
 		}
@@ -192,11 +_,14 @@
=======
@@ -192,12 +_,15 @@
>>>>>>> e754f74d
 			return list;
 		}
 
-		public static bool IsLocked(int x, int y) => IsLocked(Main.tile[x, y]);
+		public static bool IsLocked(int x, int y) => IsLocked(x, y, Main.tile[x, y]);
 
-		public static bool IsLocked(Tile t) {
+		public static bool IsLocked(int x, int y, Tile t) {
 			if (t == null)
 				return true;
 
+			if (t.type >= TileID.Count)
+				return TileLoader.IsLockedChest(x, y, t.type);
+
 			if (t.type == 21 && ((t.frameX >= 72 && t.frameX <= 106) || (t.frameX >= 144 && t.frameX <= 178) || (t.frameX >= 828 && t.frameX <= 1006) || (t.frameX >= 1296 && t.frameX <= 1330) || (t.frameX >= 1368 && t.frameX <= 1402) || (t.frameX >= 1440 && t.frameX <= 1474)))
 				return true;
 
@@ -272,6 +_,17 @@
 			Tile tileSafely = Framing.GetTileSafely(X, Y);
 			int type2 = tileSafely.type;
 			int num2 = tileSafely.frameX / 36;
+			if (Main.tile[X, Y].type >= TileID.Count) {
+				num = -36;
+				type = 11;
+				bool manual = false;
+				if(!TileLoader.UnlockChest(X, Y, Main.tile[X, Y].type, ref num, ref type, ref manual))
+					return false;
+				if (manual)
+					return true;
+				num *= -1;
+				goto PostVanillaChests;
+			}
 			switch (type2) {
 				case 21:
 					switch (num2) {
@@ -317,6 +_,7 @@
 					}
 					return false;
 			}
+			PostVanillaChests:
 
 			SoundEngine.PlaySound(22, X * 16, Y * 16);
 			for (int i = X; i <= X + 1; i++) {
@@ -411,15 +_,21 @@
 			}
 			else {
 				switch (type) {
-					case 21:
+					case TileID.Containers:
 						NetMessage.SendData(34, -1, -1, null, 0, x, y, style);
 						break;
-					case 467:
+					case TileID.Containers2:
 						NetMessage.SendData(34, -1, -1, null, 4, x, y, style);
 						break;
-					default:
+					case TileID.Dressers:
 						NetMessage.SendData(34, -1, -1, null, 2, x, y, style);
 						break;
+					case int _ when TileID.Sets.BasicChest[type]:
+						NetMessage.SendData(34, -1, -1, null, 100, x, y, style, 0, type, 0);
+						break;
+					case int _ when TileID.Sets.BasicDresser[type]:
+						NetMessage.SendData(34, -1, -1, null, 102, x, y, style, 0, type, 0);
+						break;
 				}
 			}
 
@@ -504,14 +_,15 @@
 			}
 		}
 
-		public void AddItemToShop(Item newItem) {
+		public int AddItemToShop(Item newItem) { //tML: Now returns the item's index.
 			int num = Main.shopSellbackHelper.Remove(newItem);
+
 			if (num >= newItem.stack)
-				return;
+				return 0;
 
 			int num2 = 0;
 			while (true) {
-				if (num2 < 39) {
+				if (num2 < 38) { // tModLoader change: When selling to vendor with full inventory, replace 2nd to last item rather than have the item disappear to facilitate PostSellItem Item reference.
 					if (item[num2] == null || item[num2].type == 0)
 						break;
 
@@ -519,7 +_,7 @@
 					continue;
 				}
 
-				return;
+				break;
 			}
 
 			item[num2] = newItem.Clone();
@@ -528,6 +_,7 @@
 			item[num2].stack -= num;
 			_ = item[num2].value;
 			_ = 0;
+			return num2;
 		}
 
 		public static void SetupTravelShop() {
@@ -901,9 +_,12 @@
 							Main.travelShop[num2++] = 3636;
 							Main.travelShop[num2++] = 3641;
 							break;
+						//patch file: num2
 					}
 				}
 			}
+
+			NPCLoader.SetupTravelShop(Main.travelShop, ref num2);
 		}
 
 		public void SetupShop(int type) {
@@ -2608,6 +_,7 @@
 					array[num++].SetDefaults(4921);
 			}
 
+			NPCLoader.SetupShop(type, this, ref num);
 			for (int num12 = 0; num12 < num; num12++) {
 				array[num12].isAShopItem = true;
 			}<|MERGE_RESOLUTION|>--- conflicted
+++ resolved
@@ -1,20 +1,20 @@
 --- src/Terraria/Terraria/Chest.cs
 +++ src/tModLoader/Terraria/Chest.cs
-@@ -7,6 +_,7 @@
+@@ -7,6 +_,8 @@
  using Terraria.GameContent.Events;
  using Terraria.ID;
  using Terraria.ObjectData;
 +using Terraria.ModLoader;
++using Terraria.ModLoader.Container;
  
  namespace Terraria
  {
-<<<<<<< HEAD
 @@ -24,7 +_,7 @@
  		public static int[] dresserItemSpawn = new int[40];
  		public const int maxItems = 40;
  		public const int MaxNameLength = 20;
 -		public Item[] item;
-+		public Terraria.ModLoader.Container.TerrariaInventory item;
++		public TerrariaInventory item;
  		public int x;
  		public int y;
  		public bool bankChest;
@@ -23,14 +23,11 @@
  
  		public Chest(bool bank = false) {
 -			item = new Item[40];
-+			item = new ModLoader.Container.TerrariaInventory(40);
++			item = new TerrariaInventory(40); //item = new Item[40];
  			bankChest = bank;
  			name = string.Empty;
  		}
-@@ -192,11 +_,14 @@
-=======
 @@ -192,12 +_,15 @@
->>>>>>> e754f74d
  			return list;
  		}
  
