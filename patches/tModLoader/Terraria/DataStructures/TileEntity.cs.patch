--- conflicted
+++ resolved
@@ -58,11 +58,6 @@
 +				ModTileEntity.ConstructFromType(id);
 +			}
  			tileEntity.type = id;
-<<<<<<< HEAD
- 			tileEntity.ReadInner(reader, networkSend);
- 			return tileEntity;
-@@ -72,6 +_,14 @@
-=======
 -			tileEntity.ReadInner(reader, networkSend);
 +			tileEntity.ReadInner(reader, networkSend, lightSend);
  			return tileEntity;
@@ -73,16 +68,12 @@
 -			if (!networkSend)
 +			if (!lightSend)
  				writer.Write(ID);
->>>>>>> 8b1639a1
  
  			writer.Write(Position.X);
  			writer.Write(Position.Y);
 +
 +			//Call NetSend instead of the vanilla method when in modded contexts.
 +			if (networkSend && !ModNet.AllowVanillaClients) {
-<<<<<<< HEAD
-+				NetSend(writer, false);
-=======
 +				NetSend(writer);
 +
 +				return;
@@ -103,19 +94,12 @@
 +			//Call NetReceive instead of the vanilla method when in modded contexts.
 +			if (networkSend && !ModNet.AllowVanillaClients) {
 +				NetReceive(reader);
->>>>>>> 8b1639a1
 +
 +				return;
 +			}
 +
-<<<<<<< HEAD
- 			WriteExtraData(writer, networkSend);
- 		}
- 
-=======
 -			ReadExtraData(reader, networkSend);
 +			ReadExtraData(reader, lightSend);
  		}
  
- 		public virtual void WriteExtraData(BinaryWriter writer, bool networkSend) {
->>>>>>> 8b1639a1
+ 		public virtual void WriteExtraData(BinaryWriter writer, bool networkSend) {