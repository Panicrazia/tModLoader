using Microsoft.Xna.Framework;
using Microsoft.Xna.Framework.Graphics;
using System;
using System.Collections.Generic;
using System.Linq;
using System.Reflection;
using Terraria.GameContent.UI.Elements;
using Terraria.Graphics;
using Terraria.UI;
using System.Linq;
using Terraria.ID;
using Terraria.Localization;
using System.Reflection;
using Terraria.ModLoader.Config;

namespace Terraria.ModLoader.UI
{
	//TODO common code with UIModDownloadItem etc
	internal class UIModItem : UIPanel
	{
		private readonly LocalMod mod;
		private readonly Texture2D dividerTexture;
		private int modIconAdjust;
		private readonly Texture2D innerPanelTexture;
		private readonly UIText modName;
		private readonly UIAutoScaleTextTextPanel<string> toggleModEnabledButton;
		private UIImage modIcon;
		readonly UIHoverImage keyImage;
<<<<<<< HEAD
		private readonly UITextPanel<string> configButton;
		private bool configChangesRequireReload;
		private readonly bool loaded;
=======
		private bool loaded;
>>>>>>> 3fd1a027

		public UIModItem(LocalMod mod) {
			this.mod = mod;
			BorderColor = new Color(89, 116, 213) * 0.7f;
			dividerTexture = TextureManager.Load("Images/UI/Divider");
			innerPanelTexture = TextureManager.Load("Images/UI/InnerPanelBackground");
			Height.Pixels = 90;
			Width.Percent = 1f;
			SetPadding(6f);
			//base.OnClick += this.ToggleEnabled;
			string text = mod.DisplayName + " v" + mod.modFile.version;
			if (mod.tModLoaderVersion < new Version(0, 10)) {
				text += $" [c/FF0000:({Language.GetTextValue("tModLoader.ModOldWarning")})]";
			}

			if (mod.modFile.HasFile("icon.png")) {
				try {
					Texture2D modIconTexture;
					using (mod.modFile.EnsureOpen())
					using (var s = mod.modFile.GetStream("icon.png"))
						modIconTexture = Texture2D.FromStream(Main.instance.GraphicsDevice, s);

					if (modIconTexture.Width == 80 && modIconTexture.Height == 80) {
						modIcon = new UIImage(modIconTexture) {
							Left = { Percent = 0f },
							Top = { Percent = 0f }
						};
						Append(modIcon);
						modIconAdjust += 85;
					}
				}
				catch { }
			}
			modName = new UIText(text) {
				Left = new StyleDimension(modIconAdjust + 10f, 0f),
				Top = { Pixels = 5 }
			};
			Append(modName);

			var moreInfoButton = new UIAutoScaleTextTextPanel<string>(Language.GetTextValue("tModLoader.ModsMoreInfo")) {
				Width = { Pixels = 100 },
				Height = { Pixels = 36 },
				Left = { Pixels = 430 },
				Top = { Pixels = 40 }
			}.WithFadedMouseOver();
			moreInfoButton.PaddingTop -= 2f;
			moreInfoButton.PaddingBottom -= 2f;
			moreInfoButton.OnClick += Moreinfo;
			Append(moreInfoButton);

			toggleModEnabledButton = new UIAutoScaleTextTextPanel<string>(mod.Enabled ? Language.GetTextValue("tModLoader.ModsDisable") : Language.GetTextValue("tModLoader.ModsEnable")) {
				Width = { Pixels = 100 },
				Height = { Pixels = 36 },
				Top = { Pixels = 40 }
			}.WithFadedMouseOver();
			toggleModEnabledButton.Left.Pixels = moreInfoButton.Left.Pixels - toggleModEnabledButton.Width.Pixels - 5f;
			toggleModEnabledButton.PaddingTop -= 2f;
			toggleModEnabledButton.PaddingBottom -= 2f;
<<<<<<< HEAD
			toggleModEnabledButton.OnMouseOver += UICommon.FadedMouseOver;
			toggleModEnabledButton.OnMouseOut += UICommon.FadedMouseOut;
			toggleModEnabledButton.OnClick += this.ToggleEnabled;
			base.Append(toggleModEnabledButton);
			Mod loadedMod = ModLoader.GetMod(mod.Name);
			if (loadedMod != null && ConfigManager.Configs.ContainsKey(loadedMod)) // and has config
			{
				configButton = new UITextPanel<string>("Config", 1f, false);
				configButton.Width.Set(100f, 0f);
				configButton.Height.Set(30f, 0f);
				configButton.Left.Set(toggleModEnabledButton.Left.Pixels - configButton.Width.Pixels - 5f, 0f);
				configButton.Top.Set(40f, 0f);
				configButton.PaddingTop -= 2f;
				configButton.PaddingBottom -= 2f;
				configButton.OnMouseOver += UICommon.FadedMouseOver;
				configButton.OnMouseOut += UICommon.FadedMouseOut;
				configButton.OnClick += this.OpenConfig;
				Append(configButton);
				if (ConfigManager.ModNeedsReload(loadedMod))
				{
					configChangesRequireReload = true;
				}
			}
=======
			toggleModEnabledButton.OnClick += ToggleEnabled;
			Append(toggleModEnabledButton);

>>>>>>> 3fd1a027
			var modRefs = mod.properties.modReferences.Select(x => x.mod).ToArray();
			if (modRefs.Length > 0 && !mod.Enabled) {
				string refs = string.Join(", ", mod.properties.modReferences);
				var icon = Texture2D.FromStream(Main.instance.GraphicsDevice,
					Assembly.GetExecutingAssembly().GetManifestResourceStream("Terraria.ModLoader.UI.ButtonExclamation.png"));
<<<<<<< HEAD
				UIHoverImage modReferenceIcon = new UIHoverImage(icon, Language.GetTextValue("tModLoader.ModDependencyClickTooltip", refs));
				modReferenceIcon.Left.Set((configButton?.Left.Pixels ?? toggleModEnabledButton.Left.Pixels) - 24f, 0f);
				modReferenceIcon.Top.Set(47f, 0f);
=======
				var modReferenceIcon = new UIHoverImage(icon, Language.GetTextValue("tModLoader.ModDependencyClickTooltip", refs)) {
					Left = new StyleDimension(toggleModEnabledButton.Left.Pixels - 24f, 0f),
					Top = { Pixels = 47 }
				};
>>>>>>> 3fd1a027
				modReferenceIcon.OnClick += (a, b) => {
					var modList = ModOrganizer.FindMods();
					var missing = new List<string>();
					foreach (var modRef in modRefs) {
						ModLoader.EnableMod(modRef);
						if (!modList.Any(m => m.Name == modRef))
							missing.Add(modRef);
					}

					Main.menuMode = Interface.modsMenuID;
					if (missing.Any()) {
						Interface.infoMessage.SetMessage(Language.GetTextValue("tModLoader.ModDependencyModsNotFound", String.Join(",", missing)));
						Interface.infoMessage.SetGotoMenu(Interface.modsMenuID);
						Main.menuMode = Interface.infoMessageID;
					}
				};
				Append(modReferenceIcon);
			}
			if (mod.modFile.ValidModBrowserSignature) {
				keyImage = new UIHoverImage(Main.itemTexture[ID.ItemID.GoldenKey], Language.GetTextValue("tModLoader.ModsOriginatedFromModBrowser")) {
					Left = { Pixels = -20, Percent = 1f }
				};
				Append(keyImage);
			}
			if (mod.properties.beta) {
				keyImage = new UIHoverImage(Main.itemTexture[ID.ItemID.ShadowKey], Language.GetTextValue("tModLoader.BetaModCantPublish")) {
					Left = { Pixels = -10, Percent = 1f }
				};
				Append(keyImage);
			}
			if (loadedMod != null) {
				loaded = true;
				int[] values = { loadedMod.items.Count, loadedMod.npcs.Count, loadedMod.tiles.Count, loadedMod.walls.Count, loadedMod.buffs.Count, loadedMod.mountDatas.Count };
				string[] localizationKeys = { "ModsXItems", "ModsXNPCs", "ModsXTiles", "ModsXWalls", "ModsXBuffs", "ModsXMounts" };
				int xOffset = -40;
				for (int i = 0; i < values.Length; i++) {
					if (values[i] > 0) {
						Texture2D iconTexture = Main.instance.infoIconTexture[i];
						keyImage = new UIHoverImage(iconTexture, Language.GetTextValue($"tModLoader.{localizationKeys[i]}", values[i])) {
							Left = { Pixels = xOffset, Percent = 1f }
						};
						Append(keyImage);
						xOffset -= 18;
					}
				}
			}
		}

		// TODO: "Generate Language File Template" button in upcoming "Miscellaneous Tools" menu.
		private void GenerateLangTemplate_OnClick(UIMouseEvent evt, UIElement listeningElement) {
			Mod loadedMod = ModLoader.GetMod(mod.Name);
			var dictionary = (Dictionary<string, ModTranslation>)loadedMod.translations;
			var result = loadedMod.items.Where(x => !dictionary.ContainsValue(x.Value.DisplayName)).Select(x => x.Value.DisplayName.Key + "=")
				.Concat(loadedMod.items.Where(x => !dictionary.ContainsValue(x.Value.Tooltip)).Select(x => x.Value.Tooltip.Key + "="))
				.Concat(loadedMod.npcs.Where(x => !dictionary.ContainsValue(x.Value.DisplayName)).Select(x => x.Value.DisplayName.Key + "="))
				.Concat(loadedMod.buffs.Where(x => !dictionary.ContainsValue(x.Value.DisplayName)).Select(x => x.Value.DisplayName.Key + "="))
				.Concat(loadedMod.buffs.Where(x => !dictionary.ContainsValue(x.Value.Description)).Select(x => x.Value.Description.Key + "="))
				.Concat(loadedMod.projectiles.Where(x => !dictionary.ContainsValue(x.Value.DisplayName)).Select(x => x.Value.DisplayName.Key + "="));
			//.Concat(loadedMod.tiles.Where(x => !dictionary.ContainsValue(x.Value.)).Select(x => x.Value..Key + "="))
			//.Concat(loadedMod.walls.Where(x => !dictionary.ContainsValue(x.Value.)).Select(x => x.Value..Key + "="));
			int index = $"Mods.{mod.Name}.".Length;
			result = result.Select(x => x.Remove(0, index));
			ReLogic.OS.Platform.Current.Clipboard = string.Join("\n", result);
		}

		private void DrawPanel(SpriteBatch spriteBatch, Vector2 position, float width) {
			spriteBatch.Draw(innerPanelTexture, position, new Rectangle?(new Rectangle(0, 0, 8, innerPanelTexture.Height)), Color.White);
			spriteBatch.Draw(innerPanelTexture, new Vector2(position.X + 8f, position.Y), new Rectangle?(new Rectangle(8, 0, 8, innerPanelTexture.Height)), Color.White, 0f, Vector2.Zero, new Vector2((width - 16f) / 8f, 1f), SpriteEffects.None, 0f);
			spriteBatch.Draw(innerPanelTexture, new Vector2(position.X + width - 8f, position.Y), new Rectangle?(new Rectangle(16, 0, 8, innerPanelTexture.Height)), Color.White);
		}

		private void DrawEnabledText(SpriteBatch spriteBatch, Vector2 drawPos) {
			string text = mod.Enabled ? Language.GetTextValue("GameUI.Enabled") : Language.GetTextValue("GameUI.Disabled");
			Color color = mod.Enabled ? Color.Green : Color.Red;
			Utils.DrawBorderString(spriteBatch, text, drawPos, color, 1f, 0f, 0f, -1);
		}

		protected override void DrawSelf(SpriteBatch spriteBatch) {
			base.DrawSelf(spriteBatch);
			CalculatedStyle innerDimensions = GetInnerDimensions();
			var drawPos = new Vector2(innerDimensions.X + 5f + modIconAdjust, innerDimensions.Y + 30f);
			spriteBatch.Draw(dividerTexture, drawPos, null, Color.White, 0f, Vector2.Zero, new Vector2((innerDimensions.Width - 10f - modIconAdjust) / 8f, 1f), SpriteEffects.None, 0f);
			drawPos = new Vector2(innerDimensions.X + 10f + modIconAdjust, innerDimensions.Y + 45f);
			DrawPanel(spriteBatch, drawPos, 85f);
			DrawEnabledText(spriteBatch, drawPos + new Vector2(10f, 5f));
			if (mod.Enabled != loaded) {
				drawPos += new Vector2(90f, 5f);
				Utils.DrawBorderString(spriteBatch, configChangesRequireReload ? Language.GetTextValue("tModLoader.ModReloadForced") : Language.GetTextValue("tModLoader.ModReloadRequired"), drawPos, Color.White, 1f, 0f, 0f, -1);
			}
			//string text = this.enabled ? "Click to Disable" : "Click to Enable";
			//drawPos = new Vector2(innerDimensions.X + innerDimensions.Width - 150f, innerDimensions.Y + 50f);
			//Utils.DrawBorderString(spriteBatch, text, drawPos, Color.White, 1f, 0f, 0f, -1);
		}

		protected override void DrawChildren(SpriteBatch spriteBatch) {
			base.DrawChildren(spriteBatch);

			// show authors on mod title hover, after everything else
			// main.hoverItemName isn't drawn in UI
			if (this.modName.IsMouseHovering && mod.properties.author.Length > 0) {
				string text = Language.GetTextValue("tModLoader.ModsByline", mod.properties.author);
				// TODO duplicate pattern
				float x = Main.fontMouseText.MeasureString(text).X;
				Vector2 vector = Main.MouseScreen + new Vector2(16f);
				if (vector.Y > (float)(Main.screenHeight - 30)) {
					vector.Y = (float)(Main.screenHeight - 30);
				}
				if (vector.X > (float)Main.screenWidth - x) {
					vector.X = (float)(Main.screenWidth - x - 30);
				}
				Utils.DrawBorderStringFourWay(spriteBatch, Main.fontMouseText, text, vector.X, vector.Y, new Color((int)Main.mouseTextColor, (int)Main.mouseTextColor, (int)Main.mouseTextColor, (int)Main.mouseTextColor), Color.Black, Vector2.Zero, 1f);
			}
		}

		public override void MouseOver(UIMouseEvent evt) {
			base.MouseOver(evt);
			BackgroundColor = UICommon.defaultUIBlue;
			BorderColor = new Color(89, 116, 213);
		}

		public override void MouseOut(UIMouseEvent evt) {
			base.MouseOut(evt);
			BackgroundColor = new Color(63, 82, 151) * 0.7f;
			BorderColor = new Color(89, 116, 213) * 0.7f;
		}

		internal void ToggleEnabled(UIMouseEvent evt, UIElement listeningElement) {
			Main.PlaySound(12, -1, -1, 1);
			mod.Enabled = !mod.Enabled;
			toggleModEnabledButton.SetText(mod.Enabled ? Language.GetTextValue("tModLoader.ModsDisable") : Language.GetTextValue("tModLoader.ModsEnable"));
		}

		internal void Enable() {
			if (!mod.Enabled)
				ToggleEnabled(null, null);
		}

		internal void Disable() {
			if (mod.Enabled)
				ToggleEnabled(null, null);
		}

		internal void Moreinfo(UIMouseEvent evt, UIElement listeningElement) {
			Main.PlaySound(10, -1, -1, 1);
			Interface.modInfo.SetModName(mod.DisplayName);
			Interface.modInfo.SetModInfo(mod.properties.description);
			Interface.modInfo.SetMod(mod);
			Interface.modInfo.SetGotoMenu(Interface.modsMenuID);
			Interface.modInfo.SetURL(mod.properties.homepage);
			Main.menuMode = Interface.modInfoID;
		}

		internal void OpenConfig(UIMouseEvent evt, UIElement listeningElement)
		{
			Main.PlaySound(SoundID.MenuOpen);
			Interface.modConfig.SetMod(ModLoader.GetMod(mod.Name));
			Main.menuMode = Interface.modConfigID;
		}

		public override int CompareTo(object obj) {
			var item = (UIModItem)obj;
			string name = mod.DisplayName;
			string othername = item.mod.DisplayName;
			switch (Interface.modsMenu.sortMode) {
				default:
					return base.CompareTo(obj);
				case ModsMenuSortMode.RecentlyUpdated:
					return -1 * mod.lastModified.CompareTo(item.mod.lastModified);
				case ModsMenuSortMode.DisplayNameAtoZ:
					return string.Compare(name, othername, StringComparison.Ordinal);
				case ModsMenuSortMode.DisplayNameZtoA:
					return -1 * string.Compare(name, othername, StringComparison.Ordinal);
			}
		}

		public bool PassFilters() {
			if (Interface.modsMenu.filter.Length > 0) {
				if (Interface.modsMenu.searchFilterMode == SearchFilter.Author) {
					if (mod.properties.author.IndexOf(Interface.modsMenu.filter, StringComparison.OrdinalIgnoreCase) == -1) {
						return false;
					}
				}
				else {
					if (mod.DisplayName.IndexOf(Interface.modsMenu.filter, StringComparison.OrdinalIgnoreCase) == -1 && mod.Name.IndexOf(Interface.modsMenu.filter, StringComparison.OrdinalIgnoreCase) == -1) {
						return false;
					}
				}
			}
			if (Interface.modsMenu.modSideFilterMode != ModSideFilter.All) {
				if ((int)mod.properties.side != (int)Interface.modsMenu.modSideFilterMode - 1)
					return false;
			}
			switch (Interface.modsMenu.enabledFilterMode) {
				default:
				case EnabledFilter.All:
					return true;
				case EnabledFilter.EnabledOnly:
					return mod.Enabled;
				case EnabledFilter.DisabledOnly:
					return !mod.Enabled;
			}
		}
	}
}<|MERGE_RESOLUTION|>--- conflicted
+++ resolved
@@ -26,13 +26,9 @@
 		private readonly UIAutoScaleTextTextPanel<string> toggleModEnabledButton;
 		private UIImage modIcon;
 		readonly UIHoverImage keyImage;
-<<<<<<< HEAD
 		private readonly UITextPanel<string> configButton;
 		private bool configChangesRequireReload;
-		private readonly bool loaded;
-=======
 		private bool loaded;
->>>>>>> 3fd1a027
 
 		public UIModItem(LocalMod mod) {
 			this.mod = mod;
@@ -91,11 +87,9 @@
 			toggleModEnabledButton.Left.Pixels = moreInfoButton.Left.Pixels - toggleModEnabledButton.Width.Pixels - 5f;
 			toggleModEnabledButton.PaddingTop -= 2f;
 			toggleModEnabledButton.PaddingBottom -= 2f;
-<<<<<<< HEAD
-			toggleModEnabledButton.OnMouseOver += UICommon.FadedMouseOver;
-			toggleModEnabledButton.OnMouseOut += UICommon.FadedMouseOut;
-			toggleModEnabledButton.OnClick += this.ToggleEnabled;
-			base.Append(toggleModEnabledButton);
+			toggleModEnabledButton.OnClick += ToggleEnabled;
+			Append(toggleModEnabledButton);
+			
 			Mod loadedMod = ModLoader.GetMod(mod.Name);
 			if (loadedMod != null && ConfigManager.Configs.ContainsKey(loadedMod)) // and has config
 			{
@@ -115,26 +109,16 @@
 					configChangesRequireReload = true;
 				}
 			}
-=======
-			toggleModEnabledButton.OnClick += ToggleEnabled;
-			Append(toggleModEnabledButton);
-
->>>>>>> 3fd1a027
+
 			var modRefs = mod.properties.modReferences.Select(x => x.mod).ToArray();
 			if (modRefs.Length > 0 && !mod.Enabled) {
 				string refs = string.Join(", ", mod.properties.modReferences);
 				var icon = Texture2D.FromStream(Main.instance.GraphicsDevice,
 					Assembly.GetExecutingAssembly().GetManifestResourceStream("Terraria.ModLoader.UI.ButtonExclamation.png"));
-<<<<<<< HEAD
-				UIHoverImage modReferenceIcon = new UIHoverImage(icon, Language.GetTextValue("tModLoader.ModDependencyClickTooltip", refs));
-				modReferenceIcon.Left.Set((configButton?.Left.Pixels ?? toggleModEnabledButton.Left.Pixels) - 24f, 0f);
-				modReferenceIcon.Top.Set(47f, 0f);
-=======
 				var modReferenceIcon = new UIHoverImage(icon, Language.GetTextValue("tModLoader.ModDependencyClickTooltip", refs)) {
 					Left = new StyleDimension(toggleModEnabledButton.Left.Pixels - 24f, 0f),
 					Top = { Pixels = 47 }
 				};
->>>>>>> 3fd1a027
 				modReferenceIcon.OnClick += (a, b) => {
 					var modList = ModOrganizer.FindMods();
 					var missing = new List<string>();
