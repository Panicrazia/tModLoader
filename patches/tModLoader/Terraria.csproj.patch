--- conflicted
+++ resolved
@@ -123,11 +123,7 @@
      <Compile Include="Terraria.ID\NPCID.cs" />
      <Compile Include="Terraria.ID\PlayerTextureID.cs" />
      <Compile Include="Terraria.ID\PlayerVariantID.cs" />
-<<<<<<< HEAD
-@@ -368,6 +_,164 @@
-=======
-@@ -368,6 +_,155 @@
->>>>>>> a66e45f0
+@@ -368,6 +_,168 @@
      <Compile Include="Terraria.Map\MapHelper.cs" />
      <Compile Include="Terraria.Map\MapTile.cs" />
      <Compile Include="Terraria.Map\WorldMap.cs" />
