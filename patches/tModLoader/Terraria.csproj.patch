--- conflicted
+++ resolved
@@ -131,11 +131,7 @@
      <Compile Include="Terraria.ID\NPCID.cs" />
      <Compile Include="Terraria.ID\PlayerTextureID.cs" />
      <Compile Include="Terraria.ID\PlayerVariantID.cs" />
-<<<<<<< HEAD
-@@ -368,6 +_,170 @@
-=======
-@@ -368,6 +_,161 @@
->>>>>>> 32a221af
+@@ -368,6 +_,176 @@
      <Compile Include="Terraria.Map\MapHelper.cs" />
      <Compile Include="Terraria.Map\MapTile.cs" />
      <Compile Include="Terraria.Map\WorldMap.cs" />
@@ -348,19 +344,12 @@
      <EmbeddedResource Include="Terraria.Localization.Content.de-DE.Game.json" />
      <EmbeddedResource Include="Terraria.Localization.Content.de-DE.Items.json" />
      <EmbeddedResource Include="Terraria.Localization.Content.de-DE.Main.json" />
-<<<<<<< HEAD
-@@ -606,5 +_,64 @@
-=======
-@@ -606,5 +_,98 @@
->>>>>>> 32a221af
+@@ -606,5 +_,99 @@
      <EmbeddedResource Include="Terraria.Localization.Content.zh-Hans.Projectiles.json" />
      <EmbeddedResource Include="Terraria.Localization.Content.zh-Hans.Town.json" />
    </ItemGroup>
 +  <ItemGroup>
 +    <Content Include="Icon.ico" />
-<<<<<<< HEAD
-+    <EmbeddedResource Include="Terraria.ModLoader.UI\ButtonConfig.png" />
-=======
 +    <EmbeddedResource Include="Terraria.ModLoader.Default.Patreon\dinidini_Body.png" />
 +    <EmbeddedResource Include="Terraria.ModLoader.Default.Patreon\dinidini_Body_Arms.png" />
 +    <EmbeddedResource Include="Terraria.ModLoader.Default.Patreon\dinidini_Body_Body.png" />
@@ -396,7 +385,7 @@
 +    <EmbeddedResource Include="Terraria.ModLoader.Default.Patreon\toplayz_Head_Head.png" />
 +    <EmbeddedResource Include="Terraria.ModLoader.Default.Patreon\toplayz_Legs.png" />
 +    <EmbeddedResource Include="Terraria.ModLoader.Default.Patreon\toplayz_Legs_Legs.png" />
->>>>>>> 32a221af
++    <EmbeddedResource Include="Terraria.ModLoader.UI\ButtonConfig.png" />
 +    <EmbeddedResource Include="Terraria.ModLoader.UI\ButtonExclamation.png" />
 +    <EmbeddedResource Include="Terraria.ModLoader.UI\LoaderBG.png" />
 +    <EmbeddedResource Include="Terraria.ModLoader.UI\Loader.png" />
